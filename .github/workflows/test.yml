name: test_build

on:
  push:
    # triggered on commit pushes on the "dev" branch
    branches:
      - 'dev'
    # triggered on tag pushes with tags beginning with either "v" or "dev"
    tags:
      - 'v*'
      - 'dev*'
      - 'ci*'
      - 'build*'
      - 'test*'
  pull_request:
    # also triggered by pull requests on the "dev" branch
    branches:
      - 'dev'

concurrency:
  group: ${{ github.workflow }}-${{ github.ref }}
  cancel-in-progress: true

env:
  PV_TAG: v5.12.0-headless
  PV_REPO: topology-tool-kit/ttk-paraview


jobs:

  # ------------------#
  # Test Ubuntu build #
  # ------------------#
  test-build-ubuntu:
    runs-on: ${{ matrix.os }}
    # trigger job when push event on a branch (not on a tag) only for
    # the "topology-tool-kit/ttk" repository
    # (pull-requests and tag pushes not affected)
    if: ${{ github.repository_owner == 'topology-tool-kit' || !contains(github.ref, 'heads') }}
    strategy:
      matrix:
        os: [ubuntu-20.04, ubuntu-22.04]

    steps:
    - uses: actions/checkout@v4
      name: Checkout TTK source code

    - name: Install Ubuntu dependencies
      run: |
        sudo apt update
        # TTK dependencies
        sudo apt install -y \
          cargo \
          libboost-system-dev \
          libeigen3-dev \
          libgraphviz-dev \
          libosmesa-dev \
          libopenmpi-dev \
          libsqlite3-dev \
          libwebsocketpp-dev \
          graphviz \
          ninja-build \
          zlib1g-dev \
          libqhull-dev \
          dpkg-dev
        sudo python3 -m pip install scikit-learn
        cargo install sccache --version 0.4.2 --locked
        echo "PATH=/root/.cargo/bin:$PATH" >> $GITHUB_ENV

    - name: Install and setup sccache
      uses: f3d-app/sccache-setup-action@v1
      with:
        key: ${{ matrix.os }}-0

    - name: Install optional dependencies
      uses: ./.github/actions/install-deps-unix

    # TODO: try to replicate for mac
    - name: Install Torch
      shell: bash
      run: |
        wget https://download.pytorch.org/libtorch/cpu/libtorch-cxx11-abi-shared-with-deps-2.3.1%2Bcpu.zip
        unzip libtorch-cxx11-abi-shared-with-deps-2.3.1+cpu.zip
        sudo cp -R libtorch/* /usr/local/

    - name: Fetch TTK-ParaView headless Debian package
      run: |
        wget -O ttk-paraview-headless.deb \
          https://github.com/${{ env.PV_REPO }}/releases/download/${{ env.PV_TAG }}/ttk-paraview-headless-${{ matrix.os }}.deb

    - name: Install ParaView .deb
      run: |
        sudo apt install ./ttk-paraview-headless.deb

    - name: Create & configure TTK build directory
      run: |
        mkdir build
        cd build
        cmake \
          -DCMAKE_BUILD_TYPE=Release \
          -DCMAKE_C_COMPILER_LAUNCHER=sccache \
          -DCMAKE_CXX_COMPILER_LAUNCHER=sccache \
          -DCMAKE_INSTALL_PREFIX=/usr \
          -DTTK_BUILD_PARAVIEW_PLUGINS=TRUE \
          -DTTK_BUILD_VTK_WRAPPERS=TRUE \
          -DTTK_BUILD_STANDALONE_APPS=TRUE \
          -DTTK_ENABLE_KAMIKAZE=TRUE \
          -DTTK_ENABLE_MPI=TRUE \
          -DTTK_ENABLE_CPU_OPTIMIZATION=FALSE \
          -DTTK_ENABLE_SHARED_BASE_LIBRARIES=TRUE \
          -DTTK_IMPLICIT_PRECONDITIONS_THRESHOLD=64*64*64 \
          -GNinja \
          $GITHUB_WORKSPACE
      env:
        CXXFLAGS: -Werror

    - uses: ammaraskar/gcc-problem-matcher@master
    - name: Build, install TTK & package it
      run: |
        cd build
        cmake --build . --parallel
        cpack -G DEB
        sudo cmake --build . --target install

    - name: Show sccache results
      shell: bash
      run: sccache --show-stats

    - name: Run TTK tests
      uses: ./.github/actions/test-ttk-unix

    - name: Upload TTK .deb package for fast install in tests
      uses: actions/upload-artifact@v4
      with:
        name: ttk-for-tests-${{ matrix.os }}.deb
        path: build/ttk.deb

<<<<<<< HEAD
=======
    - name: Archive cache
      run: |
        ccache -s
        ccache -c
        cd /home/runner
        tar czf ttk-ccache.tar.gz .ccache

    - name: Upload ccache archive
      if: ${{ github.repository_owner == 'topology-tool-kit' && contains(github.ref, 'heads') }}
      uses: actions/upload-artifact@v4
      with:
        name: ttk-ccache-${{ matrix.os }}
        path: /home/runner/ttk-ccache.tar.gz
        retention-days: 2

>>>>>>> 7cfb9077

  # ------------------#
  # Tests on ttk-data #
  # ------------------#
  run-python-screenshots-tests:
    runs-on: ${{ matrix.os }}
    needs: test-build-ubuntu
    strategy:
      matrix:
        os: [ubuntu-20.04, ubuntu-22.04]
        testSet: [pyTests, screenshotTests]
    steps:
    - name: Install Ubuntu dependencies
      run: |
        sudo apt update
        sudo python3 -m pip install scikit-learn

    - name: Install Torch
      shell: bash
      run: |
        wget https://download.pytorch.org/libtorch/cpu/libtorch-cxx11-abi-shared-with-deps-2.3.1%2Bcpu.zip
        unzip libtorch-cxx11-abi-shared-with-deps-2.3.1+cpu.zip
        sudo cp -R libtorch/* /usr/local/

    - name: Fetch TTK-ParaView headless Debian package
      run: |
        wget -O ttk-paraview-headless.deb \
          https://github.com/${{ env.PV_REPO }}/releases/download/${{ env.PV_TAG }}/ttk-paraview-headless-${{ matrix.os }}.deb

    - name: Install ParaView .deb
      run: |
        sudo apt install ./ttk-paraview-headless.deb

    - name: Fetch TTK packages we just built in the test-build-ubuntu job
      uses: actions/download-artifact@v4.1.7
      with:
        name: ttk-for-tests-${{ matrix.os }}.deb

    - name: Installing the previously built ttk package
      run: |
        sudo apt install ./ttk.deb

    - uses: actions/checkout@v4
      with:
        repository: "topology-tool-kit/ttk-data"
        ref: "dev"
        path: "ttk-data"
      name: Checkout ttk-data

    - name: Resample large datasets
      shell: python3 {0}
      working-directory: ./ttk-data
      run: |
        from paraview import simple
        for ds in ["ctBones.vti"]:
            vti = simple.XMLImageDataReader(FileName=ds)
            rsi = simple.ResampleToImage(Input=vti)
            rsi.SamplingDimensions = [128, 128, 128]
            simple.SaveData(ds, rsi)

    - name: Run ttk-data states [NOT ENFORCED]
      if: matrix.testSet == 'screenshotTests'
      id: validate
      continue-on-error: true
      run: |
        VERS=$(hostnamectl | grep "Operating System")
        # Ubuntu 22.04 OOM killer also kills the parent process...
        if [[ "$VERS" == *"22.04"* ]]; then
          rm ttk-data/states/mergeTreeClustering.pvsm
          rm ttk-data/states/mergeTreePGA.pvsm
          rm ttk-data/states/mergeTreeTemporalReduction.pvsm
          rm ttk-data/states/persistentGenerators_darkSky.pvsm
        fi

        cd ttk-data/tests
        mkdir output_screenshots
        if ! python3 -u validate.py; then

          if [[ "$VERS" == *"22.04"* ]]; then
            # weird opacity difference between the two Ubuntus
            rm -f output_screenshots/clusteringKelvinHelmholtzInstabilities_1.png
            rm -f output_screenshots/clusteringKelvinHelmholtzInstabilities_2.png
          fi
          if [ "$(ls -A output_screenshots)" ]; then
            tar zcf screenshots.tar.gz output_screenshots
            false
          fi
        fi

    - name: Upload result screenshots
      if: steps.validate.outcome == 'failure' && matrix.testSet == 'screenshotTests'
      uses: actions/upload-artifact@v4
      with:
        name: screenshots-${{ matrix.os }}.tar.gz
        path: ttk-data/tests/screenshots.tar.gz
        retention-days: 10

    - name: Run ttk-data Python scripts
      if: matrix.testSet == 'pyTests'
      run: |
        cd ttk-data
        python3 -u python/run.py

    - name: Test ttk-data Python scripts results [NOT ENFORCED]
      if: matrix.testSet == 'pyTests'
      continue-on-error: true
      run: |
        cd ttk-data
        cat python/res.json
        diff python/hashes/${{ matrix.os }}.json python/res.json

    - name: Delete TTK package artifact
      uses: geekyeggo/delete-artifact@v2
      # delete package only once
      if: matrix.testSet == 'screenshotTests'
      with:
        name: ttk-for-tests-${{ matrix.os }}.deb


  # -----------------#
  # Test macOS build #
  # -----------------#
  test-build-macos:
    runs-on: macos-12
    if: ${{ github.repository_owner == 'topology-tool-kit' || !contains(github.ref, 'heads') }}

    steps:
    - uses: actions/checkout@v4
      name: Checkout TTK source code

    - name: Remove hosted Python
      run: |
        sudo rm -rf /Library/Frameworks/Python.framework/
        sudo rm -rf /usr/local/Frameworks/Python.framework/
    - name: Install macOS dependencies
      run: |
        # ParaView dependencies
        brew reinstall python
        brew install --cask xquartz
        brew install llvm ninja open-mpi
        # TTK dependencies
        brew install boost eigen graphviz numpy qhull

    - name: Install and setup sccache
      uses: f3d-app/sccache-setup-action@v1
      with:
        key: macos-0

    - name: Install optional dependencies
      uses: ./.github/actions/install-deps-unix

    - name: Fetch TTK-ParaView headless macOS binary archive
      run: |
        wget https://github.com/${{ env.PV_REPO }}/releases/download/${{ env.PV_TAG }}/ttk-paraview-headless-macos-12.tar.gz

    - name: Install ParaView
      run: |
        tar xzf ttk-paraview-headless-macos-12.tar.gz
        sudo cp -r ttk-paraview/* /usr/local
        pvpython -m pip install --break-system-packages scikit-learn

    - name: Set compilers as environment variables
      run: |
        echo "CC=$(brew --prefix llvm)/bin/clang" >> $GITHUB_ENV
        echo "CXX=$(brew --prefix llvm)/bin/clang++" >> $GITHUB_ENV

    - name: Create & configure TTK build directory
      run: |
        mkdir build
        cd build
        cmake \
          -DCMAKE_BUILD_TYPE=Release \
          -DCMAKE_C_COMPILER_LAUNCHER=sccache \
          -DCMAKE_CXX_COMPILER_LAUNCHER=sccache \
          -DTTK_BUILD_PARAVIEW_PLUGINS=TRUE \
          -DTTK_BUILD_VTK_WRAPPERS=TRUE \
          -DTTK_BUILD_STANDALONE_APPS=TRUE \
          -DTTK_ENABLE_KAMIKAZE=TRUE \
          -DTTK_ENABLE_MPI=TRUE \
          -DTTK_ENABLE_CPU_OPTIMIZATION=FALSE \
          -DTTK_ENABLE_SHARED_BASE_LIBRARIES=TRUE \
          -DTTK_IMPLICIT_PRECONDITIONS_THRESHOLD=64*64*64 \
          -GNinja \
          $GITHUB_WORKSPACE
      env:
        CXXFLAGS: -Werror

    - uses: ammaraskar/gcc-problem-matcher@master
    - name: Build & install TTK
      run: |
        cd build
        cmake --build . --parallel
        sudo cmake --build . --target install

    - name: Show sccache results
      shell: bash
      run: sccache --show-stats

    - name: Set PYTHONPATH for macOS pvpython
      run: |
        # pvpython does not embed the correct PYTHONPATH
        echo "PYTHONPATH=/usr/local/lib/python3.12/site-packages:$PYTHONPATH" >> $GITHUB_ENV

    - name: Run TTK tests
      uses: ./.github/actions/test-ttk-unix

    - uses: actions/checkout@v4
      with:
        repository: "topology-tool-kit/ttk-data"
        ref: "dev"
        path: "ttk-data"
      name: Checkout ttk-data

    - name: Run ttk-data states [NOT ENFORCED]
      if: false
      id: validate
      continue-on-error: true
      run: |
        cd ttk-data/tests
        mkdir output_screenshots
        pvpython -u validate.py || (tar zcf screenshots.tar.gz output_screenshots && false)
      env:
        PV_PLUGIN_PATH: /usr/local/bin/plugins/TopologyToolKit

    - name: Upload result screenshots
      if: steps.validate.outcome == 'failure'
      uses: actions/upload-artifact@v4
      with:
        name: screenshots-macOS.tar.gz
        path: ttk-data/tests/screenshots.tar.gz
        retention-days: 10

    - name: Run ttk-data Python scripts
      run: |
        cd ttk-data
        pvpython -u python/run.py
      env:
        PV_PLUGIN_PATH: /usr/local/bin/plugins/TopologyToolKit

    - name: Test ttk-data Python scripts results [NOT ENFORCED]
      continue-on-error: true
      run: |
        cd ttk-data
        cat python/res.json
        diff python/hashes/macOS.json python/res.json

<<<<<<< HEAD
=======
    - name: Archive cache
      run: |
        ccache -s
        ccache -c
        cd /Users/runner/work/ttk
        tar czf ttk-ccache.tar.gz .ccache

    - name: Upload ccache archive
      if: ${{ github.repository_owner == 'topology-tool-kit' && contains(github.ref, 'heads') }}
      uses: actions/upload-artifact@v4
      with:
        name: ttk-ccache-macOS
        path: /Users/runner/work/ttk/ttk-ccache.tar.gz
        retention-days: 2


>>>>>>> 7cfb9077
  # ------------------ #
  # Test Windows build #
  # ------------------ #
  test-build-windows:
    runs-on: windows-2022
    if: ${{ github.repository_owner == 'topology-tool-kit' || !contains(github.ref, 'heads') }}
    env:
      PV_DIR: C:\Program Files\TTK-ParaView
      TTK_DIR: C:\Program Files (x86)\ttk
      CONDA_ROOT: C:\Miniconda
    steps:
    - uses: actions/checkout@v4
      name: Checkout TTK source code

    - uses: s-weigand/setup-conda@v1

    - name: Install dependencies with conda
      shell: bash
      run: |
        conda install -c conda-forge libboost-devel glew eigen spectralib zfp  \
          scikit-learn graphviz ninja python=3.10 zlib qhull llvm-openmp clangxx
        # add TTK & ParaView install folders to PATH
        echo "$PV_DIR/bin" >> $GITHUB_PATH
        echo "$TTK_DIR/bin" >> $GITHUB_PATH
        conda info --all

    - name: Install and setup sccache
      uses: f3d-app/sccache-setup-action@v1
      with:
        key: windows-0

    - name: Remove hosted Python
      shell: bash
      run: |
        rm -rf C:/hostedtoolcache/windows/Python

    - name: Fetch TTK-ParaView headless Windows installer
      run: |
        curl.exe -OL https://github.com/${{ env.PV_REPO }}/releases/download/${{ env.PV_TAG }}/ttk-paraview-headless.exe

    - name: Install ParaView
      shell: cmd
      run: |
        ttk-paraview-headless.exe /S

    - name: Create & configure TTK build directory
      shell: cmd
      run: |
        set CMAKE_PREFIX_PATH=%CONDA_ROOT%\Library\lib\cmake;%CONDA_ROOT%\Library\share\eigen3\cmake;%CONDA_ROOT%\Library\share\Qull\cmake;%CONDA_ROOT%\Library\cmake;%ProgramFiles%\TTK-ParaView\lib\cmake;
        set CC=clang-cl.exe
        set CXX=clang-cl.exe
        call "%ProgramFiles%\Microsoft Visual Studio\2022\Enterprise\VC\Auxiliary\Build\vcvars64.bat"
        mkdir build
        cd build
        cmake ^
          -DCMAKE_BUILD_TYPE=Release ^
          -DCMAKE_POLICY_DEFAULT_CMP0092=NEW ^
          -DCMAKE_POLICY_DEFAULT_CMP0074=NEW ^
          -DBUILD_SHARED_LIBS:BOOL=TRUE ^
          -DCMAKE_C_COMPILER_LAUNCHER=sccache ^
          -DCMAKE_CXX_COMPILER_LAUNCHER=sccache ^
          -DPython3_ROOT_DIR="%CONDA_ROOT%" ^
          -DGraphviz_INCLUDE_DIR="%CONDA_ROOT%\Library\include\graphviz" ^
          -DGraphviz_CDT_LIBRARY="%CONDA_ROOT%\Library\lib\cdt.lib" ^
          -DGraphviz_GVC_LIBRARY="%CONDA_ROOT%\Library\lib\gvc.lib" ^
          -DGraphviz_CGRAPH_LIBRARY="%CONDA_ROOT%\Library\lib\cgraph.lib" ^
          -DGraphviz_PATHPLAN_LIBRARY="%CONDA_ROOT%\Library\lib\pathplan.lib" ^
          -DZLIB_ROOT="%CONDA_ROOT%\Library" ^
          -DSQLite3_ROOT="%CONDA_ROOT%\Library" ^
          -DTTK_BUILD_PARAVIEW_PLUGINS=TRUE ^
          -DTTK_BUILD_VTK_WRAPPERS=TRUE ^
          -DTTK_BUILD_STANDALONE_APPS=TRUE ^
          -DTTK_ENABLE_KAMIKAZE=TRUE ^
          -DTTK_ENABLE_OPENMP=TRUE ^
          -DTTK_ENABLE_CPU_OPTIMIZATION=FALSE ^
          -DTTK_ENABLE_SHARED_BASE_LIBRARIES=TRUE ^
          -DTTK_IMPLICIT_PRECONDITIONS_THRESHOLD=64*64*64 ^
          -GNinja ^
          ..
      env:
        CXXFLAGS: -Werror

    - name: Fix clang-cl OpenMP flags in build.ninja
      shell: bash
      run: |
        sed -i 's/-Xclang -fopenmp/-openmp/' build/build.ninja

    - name: Build & install TTK
      shell: cmd
      run: |
        cd build
        call "%ProgramFiles%\Microsoft Visual Studio\2022\Enterprise\VC\Auxiliary\Build\vcvars64.bat"
        cmake --build . --config Release --parallel --target install

    - name: Show sccache results
      shell: bash
      run: sccache --show-stats

    - name: Test C++ example
      shell: cmd
      run: |
        set CC=clang-cl.exe
        set CXX=clang-cl.exe
        call "%ProgramFiles%\Microsoft Visual Studio\2022\Enterprise\VC\Auxiliary\Build\vcvars64.bat"
        set CMAKE_PREFIX_PATH=%TTK_DIR%\lib\cmake;%PV_DIR%\lib\cmake
        cd %GITHUB_WORKSPACE%\examples\c++
        mkdir build
        cd build
        cmake -DCMAKE_BUILD_TYPE=Release -GNinja ..
        cmake --build . --config Release --parallel
        ttkExample-c++.exe -i ..\..\data\inputData.off

    - name: Test VTK-C++ example
      shell: cmd
      run: |
        set CC=clang-cl.exe
        set CXX=clang-cl.exe
        call "%ProgramFiles%\Microsoft Visual Studio\2022\Enterprise\VC\Auxiliary\Build\vcvars64.bat"
        set CMAKE_PREFIX_PATH=%TTK_DIR%\lib\cmake;%PV_DIR%\lib\cmake
        cd %GITHUB_WORKSPACE%\examples\vtk-c++
        mkdir build
        cd build
        cmake -DCMAKE_BUILD_TYPE=Release -GNinja ..
        cmake --build . --config Release --parallel
        ttkExample-vtk-c++.exe -i ..\..\data\inputData.vtu

    - name: Test Python example [TEMPORARILY NOT ENFORCED] 
      continue-on-error: true
      shell: cmd
      run: |
        set PYTHONPATH=%PV_DIR%\bin\Lib\site-packages;%TTK_DIR%\bin\Lib\site-packages;%CONDA_ROOT%\Lib
        cd %GITHUB_WORKSPACE%\examples\python
        python example.py ..\data\inputData.vtu

    - name: Test pvpython example
      shell: cmd
      run: |
        set PYTHONPATH=%CONDA_ROOT%\Lib
        set PV_PLUGIN_PATH=%TTK_DIR%\bin\plugins
        cd %GITHUB_WORKSPACE%\examples\pvpython
        pvpython.exe example.py ..\data\inputData.vtu

    - name: Test standalone
      shell: cmd
      run: |
        cd %GITHUB_WORKSPACE%\examples\vtk-c++
        ttkHelloWorldCmd.exe -i %GITHUB_WORKSPACE%\examples\data\inputData.vtu

    - uses: actions/checkout@v4
      with:
        repository: "topology-tool-kit/ttk-data"
        ref: "dev"
        path: "ttk-data"
      name: Checkout ttk-data

    - name: Resample large datasets
      shell: cmd
      run: |
        set PYTHONPATH=%CONDA_ROOT%\Lib
        set PV_PLUGIN_PATH=%TTK_DIR%\bin\plugins
        cd ttk-data
        pvpython.exe python\resample.py ctBones.vti 128 128 128 ctBones.vti

    - name: Run ttk-data Python scripts
      shell: cmd
      run: |
        set PYTHONPATH=%PV_DIR%\bin\Lib\site-packages;%TTK_DIR%\bin\Lib\site-packages;%CONDA_ROOT%\Lib;%CONDA_ROOT%\DLLs
        set PV_PLUGIN_PATH=%TTK_DIR%\bin\plugins
        cd ttk-data
        pvpython.exe -u python\run.py

    - name: Test ttk-data Python scripts results [NOT ENFORCED]
      continue-on-error: true
      shell: cmd
      run: |
        cd ttk-data
        type python\res.json
<<<<<<< HEAD
        FC python\hashes\windows.json python\res.json
=======
        FC python\hashes\windows.json python\res.json

    - name: Archive cache
      shell: bash
      run: |
        sccache -s
        cd /c/Users/runneradmin/AppData/Local/Mozilla/sccache
        tar czf ttk-sccache.tar.gz cache

    - name: Upload sccache archive
      if: ${{ github.repository_owner == 'topology-tool-kit' && contains(github.ref, 'heads') }}
      uses: actions/upload-artifact@v4
      with:
        name: ttk-sccache-windows
        path: C:\Users\runneradmin\AppData\Local\Mozilla\sccache\ttk-sccache.tar.gz
        retention-days: 2


  # ---------------------------------------- #
  # Upload ccache archives as release assets #
  # ---------------------------------------- #
  ccache-release:
    runs-on: ubuntu-latest
    needs: [test-build-ubuntu, test-build-macos, test-build-windows]
    # trigger job only on the "topology-tool-kit" repository in case
    # of a branch push (pull requests and tags not affected)
    if: ${{ github.repository_owner == 'topology-tool-kit' && contains(github.ref, 'heads') }}
    steps:

    - name: Delete previous release
      uses: actions/github-script@v6
      continue-on-error: true
      with:
        script: |
          const { owner, repo } = context.repo
          const { data: { id } } = await github.rest.repos.getReleaseByTag({
            owner,
            repo,
            tag: "ccache"
          })
          await github.rest.repos.deleteRelease({ owner, repo, release_id: id })

    - name: Create Release
      uses: actions/github-script@v6
      with:
        script: |
          const { owner, repo } = context.repo
          await github.rest.repos.createRelease({
            owner,
            repo,
            tag_name: "ccache",
            name: "ccache archives",
            body: "Holds ccache archives to speed up build jobs",
            draft: false,
            prerelease: true
          })

    - name: Fetch all uploaded artifacts
      uses: actions/download-artifact@v4.1.7

    - name: Upload Ubuntu Focal .deb as Release Asset
      uses: svenstaro/upload-release-action@v2
      with:
        repo_token: ${{ secrets.GITHUB_TOKEN }}
        tag: ccache
        file: ttk-ccache-ubuntu-20.04/ttk-ccache.tar.gz
        asset_name: ttk-ccache-ubuntu-20.04.tar.gz

    - name: Upload Ubuntu Jammy .deb as Release Asset
      uses: svenstaro/upload-release-action@v2
      with:
        repo_token: ${{ secrets.GITHUB_TOKEN }}
        tag: ccache
        file: ttk-ccache-ubuntu-22.04/ttk-ccache.tar.gz
        asset_name: ttk-ccache-ubuntu-22.04.tar.gz

    - name: Upload .pkg as Release Asset
      uses: svenstaro/upload-release-action@v2
      with:
        repo_token: ${{ secrets.GITHUB_TOKEN }}
        tag: ccache
        file: ttk-ccache-macOS/ttk-ccache.tar.gz
        asset_name: ttk-ccache-macOS.tar.gz

    - name: Upload sccache Windows archive
      uses: svenstaro/upload-release-action@v2
      with:
        repo_token: ${{ secrets.GITHUB_TOKEN }}
        tag: ccache
        file: ttk-sccache-windows/ttk-sccache.tar.gz
        asset_name: ttk-sccache-windows.tar.gz

    - name: Delete ccache artifacts
      uses: geekyeggo/delete-artifact@v2
      with:
          name: |
              ttk-*ccache*
>>>>>>> 7cfb9077
<|MERGE_RESOLUTION|>--- conflicted
+++ resolved
@@ -135,25 +135,6 @@
         name: ttk-for-tests-${{ matrix.os }}.deb
         path: build/ttk.deb
 
-<<<<<<< HEAD
-=======
-    - name: Archive cache
-      run: |
-        ccache -s
-        ccache -c
-        cd /home/runner
-        tar czf ttk-ccache.tar.gz .ccache
-
-    - name: Upload ccache archive
-      if: ${{ github.repository_owner == 'topology-tool-kit' && contains(github.ref, 'heads') }}
-      uses: actions/upload-artifact@v4
-      with:
-        name: ttk-ccache-${{ matrix.os }}
-        path: /home/runner/ttk-ccache.tar.gz
-        retention-days: 2
-
->>>>>>> 7cfb9077
-
   # ------------------#
   # Tests on ttk-data #
   # ------------------#
@@ -399,25 +380,6 @@
         cat python/res.json
         diff python/hashes/macOS.json python/res.json
 
-<<<<<<< HEAD
-=======
-    - name: Archive cache
-      run: |
-        ccache -s
-        ccache -c
-        cd /Users/runner/work/ttk
-        tar czf ttk-ccache.tar.gz .ccache
-
-    - name: Upload ccache archive
-      if: ${{ github.repository_owner == 'topology-tool-kit' && contains(github.ref, 'heads') }}
-      uses: actions/upload-artifact@v4
-      with:
-        name: ttk-ccache-macOS
-        path: /Users/runner/work/ttk/ttk-ccache.tar.gz
-        retention-days: 2
-
-
->>>>>>> 7cfb9077
   # ------------------ #
   # Test Windows build #
   # ------------------ #
@@ -595,104 +557,4 @@
       run: |
         cd ttk-data
         type python\res.json
-<<<<<<< HEAD
-        FC python\hashes\windows.json python\res.json
-=======
-        FC python\hashes\windows.json python\res.json
-
-    - name: Archive cache
-      shell: bash
-      run: |
-        sccache -s
-        cd /c/Users/runneradmin/AppData/Local/Mozilla/sccache
-        tar czf ttk-sccache.tar.gz cache
-
-    - name: Upload sccache archive
-      if: ${{ github.repository_owner == 'topology-tool-kit' && contains(github.ref, 'heads') }}
-      uses: actions/upload-artifact@v4
-      with:
-        name: ttk-sccache-windows
-        path: C:\Users\runneradmin\AppData\Local\Mozilla\sccache\ttk-sccache.tar.gz
-        retention-days: 2
-
-
-  # ---------------------------------------- #
-  # Upload ccache archives as release assets #
-  # ---------------------------------------- #
-  ccache-release:
-    runs-on: ubuntu-latest
-    needs: [test-build-ubuntu, test-build-macos, test-build-windows]
-    # trigger job only on the "topology-tool-kit" repository in case
-    # of a branch push (pull requests and tags not affected)
-    if: ${{ github.repository_owner == 'topology-tool-kit' && contains(github.ref, 'heads') }}
-    steps:
-
-    - name: Delete previous release
-      uses: actions/github-script@v6
-      continue-on-error: true
-      with:
-        script: |
-          const { owner, repo } = context.repo
-          const { data: { id } } = await github.rest.repos.getReleaseByTag({
-            owner,
-            repo,
-            tag: "ccache"
-          })
-          await github.rest.repos.deleteRelease({ owner, repo, release_id: id })
-
-    - name: Create Release
-      uses: actions/github-script@v6
-      with:
-        script: |
-          const { owner, repo } = context.repo
-          await github.rest.repos.createRelease({
-            owner,
-            repo,
-            tag_name: "ccache",
-            name: "ccache archives",
-            body: "Holds ccache archives to speed up build jobs",
-            draft: false,
-            prerelease: true
-          })
-
-    - name: Fetch all uploaded artifacts
-      uses: actions/download-artifact@v4.1.7
-
-    - name: Upload Ubuntu Focal .deb as Release Asset
-      uses: svenstaro/upload-release-action@v2
-      with:
-        repo_token: ${{ secrets.GITHUB_TOKEN }}
-        tag: ccache
-        file: ttk-ccache-ubuntu-20.04/ttk-ccache.tar.gz
-        asset_name: ttk-ccache-ubuntu-20.04.tar.gz
-
-    - name: Upload Ubuntu Jammy .deb as Release Asset
-      uses: svenstaro/upload-release-action@v2
-      with:
-        repo_token: ${{ secrets.GITHUB_TOKEN }}
-        tag: ccache
-        file: ttk-ccache-ubuntu-22.04/ttk-ccache.tar.gz
-        asset_name: ttk-ccache-ubuntu-22.04.tar.gz
-
-    - name: Upload .pkg as Release Asset
-      uses: svenstaro/upload-release-action@v2
-      with:
-        repo_token: ${{ secrets.GITHUB_TOKEN }}
-        tag: ccache
-        file: ttk-ccache-macOS/ttk-ccache.tar.gz
-        asset_name: ttk-ccache-macOS.tar.gz
-
-    - name: Upload sccache Windows archive
-      uses: svenstaro/upload-release-action@v2
-      with:
-        repo_token: ${{ secrets.GITHUB_TOKEN }}
-        tag: ccache
-        file: ttk-sccache-windows/ttk-sccache.tar.gz
-        asset_name: ttk-sccache-windows.tar.gz
-
-    - name: Delete ccache artifacts
-      uses: geekyeggo/delete-artifact@v2
-      with:
-          name: |
-              ttk-*ccache*
->>>>>>> 7cfb9077
+        FC python\hashes\windows.json python\res.json