/// \ingroup base
/// \class ttk::Triangulation
/// \author Julien Tierny <julien.tierny@lip6.fr>
/// \date January 2016.
///
/// \brief Triangulation is a class that provides time and memory efficient
/// traversal methods on triangulations of piecewise linear manifolds. It
/// provides the following features:
///   -# Given a vertex, it provides: the list of edges that are connected to
/// it, the list of its neighbors, its link, its star, etc.
///   -# Given an edge, it provides: its vertices, its star, etc.
///   -# Given a triangle, its provides: its vertices, its edges, etc.
///   -# Given a tetrahedron, its provides: its vertices, its edges, its
/// neighbor tetrahedra, etc.
///   -# Given a triangulation, it provides: its list of vertices, edges,
/// triangles and tetrahedra.
///
/// Triangulation supports both explicit and implicit triangulations:
///   -# Explicit triangulations: Given a list of points and a list of cells,
/// Triangulation provides time efficient accesses (requiring adequate
/// pre-processing, see the documentation furtherdown).
///   -# Implicit triangulations: Given a regular grid (origin, spacings and
/// dimensions), Triangulation will perform an implicit triangulation of the
/// grid, enabling both time and memory efficient traversals of triangulations
/// of regular grids.
///
/// Apart from pre-processes, Triangulation requires no memory overhead in
/// addition to the input data.
///
/// \note
/// Only pre-process the information you need! See the documentation further
/// down.
/// \sa ttkTriangulation

#pragma once

// base code includes
#include <AbstractTriangulation.h>
#include <CompactTriangulation.h>
#include <ExplicitTriangulation.h>
#include <ImplicitTriangulation.h>
#include <PeriodicImplicitTriangulation.h>

#include <array>

namespace ttk {

  class Triangulation final : public AbstractTriangulation {

  public:
    Triangulation();
    Triangulation(const Triangulation &);
    Triangulation(Triangulation &&) noexcept;
    Triangulation &operator=(const Triangulation &);
    Triangulation &operator=(Triangulation &&) noexcept;
    ~Triangulation() override;

    enum class Type {
      EXPLICIT,
      IMPLICIT,
      HYBRID_IMPLICIT,
      PERIODIC,
      HYBRID_PERIODIC,
      COMPACT
    };

    /**
     * Strategies for implicit & periodic triangulations preconditioning
     */
    enum class STRATEGY {
      /** No preconditions above a number of vertices threshold (given
          by TTK_IMPLICIT_PRECONDITIONS_THRESHOLD, default to
          256^3) */
      DEFAULT = 0,
      /** Always precondition implicit & periodic triangulations */
      WITH_PRECONDITIONS = 1,
      /** Never precondition implicit & periodic triangulations */
      NO_PRECONDITIONS = 2,
    };

    /// Reset the triangulation data-structures.
    /// \return Returns 0 upon success, negative values otherwise.
    inline int clear() {

      if(abstractTriangulation_) {
        return abstractTriangulation_->clear();
      }

      return 0;
    }

    /// Computes and displays the memory footprint of the data-structure.
    /// \return Returns 0 upon success, negative values otherwise.
    inline size_t footprint() const {

      if(abstractTriangulation_) {
        return abstractTriangulation_->footprint();
      }

      return 0;
    }

    /// Get the \p localEdgeId-th edge of the \p cellId-th cell.
    ///
    /// Here the notion of cell refers to the simplicices of maximal
    /// dimension (3D: tetrahedra, 2D: triangles, 1D: edges).
    ///
    /// In 1D, this function is equivalent to getCellNeighbor().
    ///
    /// \pre For this function to behave correctly,
    /// preconditionCellEdges() needs to be called on this object prior to any
    /// traversal, in a clearly distinct pre-processing step that involves no
    /// traversal at all. An error will be returned otherwise.
    /// \note It is recommended to exclude such a pre-processing step
    /// from any time performance measurement.
    ///
    /// \param cellId Input global cell identifier.
    /// \param localEdgeId Input local edge identifier,
    /// in [0, getCellEdgeNumber()].
    /// \param edgeId Output global edge identifier.
    /// \return Returns 0 upon success, negative values otherwise.
    /// \sa getCellEdgeNumber()
    /// \sa getCellNeighbor()
    inline int getCellEdge(const SimplexId &cellId,
                           const int &localEdgeId,
                           SimplexId &edgeId) const override {

      // initialize output variable before early return
      edgeId = -1;

#ifndef TTK_ENABLE_KAMIKAZE
      if(isEmptyCheck())
        return -1;
#endif

      return abstractTriangulation_->getCellEdge(cellId, localEdgeId, edgeId);
    }

    /// Get the number of edges for the \p cellId-th cell.
    ///
    /// Here the notion of cell refers to the simplicices of maximal
    /// dimension (3D: tetrahedra, 2D: triangles, 1D: edges).
    ///
    /// In 1D, this function is equivalent to getCellNeighborNumber().
    ///
    /// \pre For this function to behave correctly, preconditionCellEdges()
    /// needs to be called on this object prior to any traversal, in a
    /// clearly distinct pre-processing step that involves no traversal at
    /// all. An error will be returned otherwise.
    /// \note It is recommended to exclude such a pre-processing step
    /// from any time performance measurement.
    /// \param cellId Input global cell identifier.
    /// \return Returns the number of cell edges.
    /// \sa getCellNeighborNumber()
    inline SimplexId getCellEdgeNumber(const SimplexId &cellId) const override {
#ifndef TTK_ENABLE_KAMIKAZE
      if(isEmptyCheck())
        return -1;
#endif
      return abstractTriangulation_->getCellEdgeNumber(cellId);
    }

    /// \warning
    /// YOU SHOULD NOT CALL THIS FUNCTION UNLESS YOU REALLY KNOW WHAT YOU ARE
    /// DOING.
    ///
    /// Get the list of edges for all cells.
    ///
    /// Here the notion of cell refers to the simplicices of maximal
    /// dimension (3D: tetrahedra, 2D: triangles, 1D: edges).
    ///
    /// The number of entries in this list is equal to the number of cells.
    /// Each entry is a std::vector of identifiers whose size is equal to the
    /// number of edges for the corresponding cell.
    ///
    /// In implicit mode, this function will force the creation of such a
    /// list (which will be time and memory consuming).
    /// THIS IS USUALLY A BAD IDEA.
    ///
    /// In 1D, this function is equivalent to getCellNeighbors().
    ///
    /// \pre For this function to behave correctly,
    /// preconditionCellEdges() needs to be called
    /// on this object prior to any traversal, in a clearly distinct
    /// pre-processing step that involves no traversal at all. An error will
    /// be returned otherwise.
    /// \note It is recommended to exclude such a pre-processing step
    /// from any time performance measurement.
    /// \return Returns a pointer to the cell edge list.
    /// \sa getCellNeighbors()
    inline const std::vector<std::vector<SimplexId>> *getCellEdges() override {
#ifndef TTK_ENABLE_KAMIKAZE
      if(isEmptyCheck())
        return nullptr;
#endif
      return abstractTriangulation_->getCellEdges();
    }

    inline int
      getCellIncenter(SimplexId cellId, int dim, float incenter[3]) const {
#ifndef TTK_ENABLE_KAMIKAZE
      if(isEmptyCheck())
        return -1;
#endif
      return abstractTriangulation_->getCellIncenter(cellId, dim, incenter);
    }

    /// Get the \p localNeighborId-th cell neighbor of the \p cellId-th cell.
    ///
    /// Here the notion of cell refers to the simplicices of maximal
    /// dimension (3D: tetrahedra, 2D: triangles, 1D: edges).
    ///
    /// \pre For this function to behave correctly,
    /// preconditionCellNeighbors() needs to be called
    /// on this object prior to any traversal, in a clearly distinct
    /// pre-processing step that involves no traversal at all. An error will
    /// be returned otherwise.
    /// \note It is recommended to exclude such a pre-processing step
    /// from any time performance measurement.
    ///
    /// \param cellId Input global cell identifier.
    /// \param localNeighborId Input local neighbor identifier,
    /// in [0, getCellNeighborNumber()].
    /// \param neighborId Output global neighbor cell identifier.
    /// \return Returns 0 upon success, negative values otherwise.
    /// \sa getCellNeighborNumber()
    inline int getCellNeighbor(const SimplexId &cellId,
                               const int &localNeighborId,
                               SimplexId &neighborId) const override {

      // initialize output variable before early return
      neighborId = -1;
#ifndef TTK_ENABLE_KAMIKAZE
      if(isEmptyCheck())
        return -1;
#endif
      return abstractTriangulation_->getCellNeighbor(
        cellId, localNeighborId, neighborId);
    }

    /// Get the number of cell neighbors for the \p cellId-th cell.
    ///
    /// Here the notion of cell refers to the simplicices of maximal
    /// dimension (3D: tetrahedra, 2D: triangles, 1D: edges).
    ///
    /// \pre For this function to behave correctly,
    /// preconditionCellNeighbors() needs to be called
    /// on this object prior to any traversal, in a clearly distinct
    /// pre-processing step that involves no traversal at all. An error will
    /// be returned otherwise.
    /// \note It is recommended to exclude such a pre-processing step
    /// from any time performance measurement.
    /// \param cellId Input global cell identifier.
    /// \return Returns the number of cell neighbors.
    inline SimplexId
      getCellNeighborNumber(const SimplexId &cellId) const override {

#ifndef TTK_ENABLE_KAMIKAZE
      if(isEmptyCheck())
        return -1;
#endif
      return abstractTriangulation_->getCellNeighborNumber(cellId);
    }

    /// \warning
    /// YOU SHOULD NOT CALL THIS FUNCTION UNLESS YOU REALLY KNOW WHAT YOU ARE
    /// DOING.
    ///
    /// Get the list of cell neighbors for all cells.
    ///
    /// Here the notion of cell refers to the simplicices of maximal
    /// dimension (3D: tetrahedra, 2D: triangles, 1D: edges).
    ///
    /// The number of entries in this list is equal to the number of cells.
    /// Each entry is a std::vector of identifiers whose size is equal to the
    /// number of neighbor cells for the corresponding cell.
    ///
    /// In implicit mode, this function will force the creation of such a
    /// list (which will be time and memory consuming).
    /// THIS IS USUALLY A BAD IDEA.
    ///
    /// \pre For this function to behave correctly,
    /// preconditionCellNeighbors() needs to be called
    /// on this object prior to any traversal, in a clearly distinct
    /// pre-processing step that involves no traversal at all. An error will
    /// be returned otherwise.
    /// \note It is recommended to exclude such a pre-processing step
    /// from any time performance measurement.
    /// \return Returns a pointer to the cell neighbor list.
    inline const std::vector<std::vector<SimplexId>> *
      getCellNeighbors() override {
#ifndef TTK_ENABLE_KAMIKAZE
      if(isEmptyCheck())
        return nullptr;
#endif
      return abstractTriangulation_->getCellNeighbors();
    }

    /// Get the \p localTriangleId-th triangle id of the \p cellId-th cell.
    ///
    /// Here the notion of cell refers to the simplicices of maximal
    /// dimension (3D: tetrahedra, 2D: triangles, 1D: edges).
    ///
    /// In 2D, this function is equivalent to getCellNeighbor().
    ///
    /// \pre For this function to behave correctly,
    /// preconditionCellTriangles() needs to be called
    /// on this object prior to any traversal, in a clearly distinct
    /// pre-processing step that involves no traversal at all. An error will
    /// be returned otherwise.
    /// \note It is recommended to exclude such a pre-processing step
    /// from any time performance measurement.
    ///
    /// \param cellId Input global cell identifier.
    /// \param localTriangleId Input local triangle identifier,
    /// in [0, getCellTriangleNumber()].
    /// \param triangleId Output global triangle identifier.
    /// \return Returns 0 upon success, negative values otherwise.
    /// \sa getCellTriangleNumber()
    /// \sa getCellNeighbor()
    inline int getCellTriangle(const SimplexId &cellId,
                               const int &localTriangleId,
                               SimplexId &triangleId) const override {

#ifndef TTK_ENABLE_KAMIKAZE
      // initialize output variable before early return
      triangleId = -1;

      if(isEmptyCheck())
        return -1;
#endif
      return abstractTriangulation_->getCellTriangle(
        cellId, localTriangleId, triangleId);
    }

    /// Get the number of triangles for the \p cellId-th cell.
    ///
    /// Here the notion of cell refers to the simplicices of maximal
    /// dimension (3D: tetrahedra, 2D: triangles, 1D: edges).
    ///
    /// In 2D, this function is equivalent to getCellNeighborNumber().
    ///
    /// \pre For this function to behave correctly,
    /// preconditionCellTriangles() needs to be called
    /// on this object prior to any traversal, in a clearly distinct
    /// pre-processing step that involves no traversal at all. An error will
    /// be returned otherwise.
    /// \note It is recommended to exclude such a pre-processing step
    /// from any time performance measurement.
    /// \param cellId Input global cell identifier.
    /// \return Returns the number of cell triangles.
    /// \sa getCellNeighborNumber()
    inline SimplexId
      getCellTriangleNumber(const SimplexId &cellId) const override {
#ifndef TTK_ENABLE_KAMIKAZE
      if(isEmptyCheck())
        return -1;
#endif
      return abstractTriangulation_->getCellTriangleNumber(cellId);
    }

    /// \warning
    /// YOU SHOULD NOT CALL THIS FUNCTION UNLESS YOU REALLY KNOW WHAT YOU ARE
    /// DOING.
    ///
    /// Get the list of triangles for all cells.
    ///
    /// Here the notion of cell refers to the simplicices of maximal
    /// dimension (3D: tetrahedra, 2D: triangles, 1D: edges).
    ///
    /// Also, the notion of triangle only makes sense if the triangulation
    /// has a dimension greater than 2 (otherwise, use the cell information).
    ///
    /// The number of entries in this list is equal to the number of cells.
    /// Each entry is a std::vector of identifiers whose size is equal to the
    /// number of triangles for the corresponding cell.
    ///
    /// In implicit mode, this function will force the creation of such a
    /// list (which will be time and memory consuming).
    /// THIS IS USUALLY A BAD IDEA.
    ///
    /// In 2D, this function is equivalent to getCellNeighbors().
    ///
    /// \pre For this function to behave correctly,
    /// preconditionCellTriangles() needs to be called
    /// on this object prior to any traversal, in a clearly distinct
    /// pre-processing step that involves no traversal at all. An error will
    /// be returned otherwise.
    /// \note It is recommended to exclude such a pre-processing step
    /// from any time performance measurement.
    /// \return Returns a pointer to the cell triangle list.
    /// \sa getCellNeighbors()
    inline const std::vector<std::vector<SimplexId>> *
      getCellTriangles() override {
#ifndef TTK_ENABLE_KAMIKAZE
      if(isEmptyCheck())
        return nullptr;
#endif
      return abstractTriangulation_->getCellTriangles();
    }

    /// Get the \p localVertexId-th vertex identifier of the \p cellId-th
    /// cell.
    ///
    /// Here the notion of cell refers to the simplicices of maximal
    /// dimension (3D: tetrahedra, 2D: triangles, 1D: edges).
    /// \param cellId Input global cell identifier.
    /// \param localVertexId Input local vertex identifier,
    /// in [0, getCellVertexNumber()].
    /// \param vertexId Ouput global vertex identifier.
    /// \return Returns 0 upon success, negative values otherwise.
    /// \sa getCellVertexNumber()
    inline int getCellVertex(const SimplexId &cellId,
                             const int &localVertexId,
                             SimplexId &vertexId) const override {

#ifndef TTK_ENABLE_KAMIKAZE
      // initialize output variable before early return
      vertexId = -1;

      if(isEmptyCheck())
        return -1;
#endif

      return abstractTriangulation_->getCellVertex(
        cellId, localVertexId, vertexId);
    }

    /// Get the number of vertices in a cell.
    ///
    /// Here the notion of cell refers to the simplicices of maximal
    /// dimension (3D: tetrahedra, 2D: triangles, 1D: edges).
    /// \param cellId Input global cell identifier.
    /// \returns Number of vertices in the cell.
    inline SimplexId
      getCellVertexNumber(const SimplexId &cellId) const override {

#ifndef TTK_ENABLE_KAMIKAZE
      if(isEmptyCheck())
        return -1;
#endif
      return abstractTriangulation_->getCellVertexNumber(cellId);
    }

    /// Get the dimensionality of the triangulation (this value is equal to
    /// the dimension of the simplex with largest dimensionality).
    /// \return Returns the dimensionality of the triangulation.
    inline int getDimensionality() const override {
#ifndef TTK_ENABLE_KAMIKAZE
      if(isEmptyCheck())
        return -1;
#endif
      return abstractTriangulation_->getDimensionality();
    }

    /// \warning
    /// YOU SHOULD NOT CALL THIS FUNCTION UNLESS YOU REALLY KNOW WHAT YOU ARE
    /// DOING.
    ///
    /// Get the list of edges of the triangulation.
    ///
    /// Here the notion of edge only makes sense if the triangulation has a
    /// dimension greater than 1 (otherwise, use the cell information).
    ///
    /// The number of entries in this list is equal to the number of edges.
    /// Each entry is a std::pair of vertex identifiers.
    ///
    /// In implicit mode, this function will force the creation of such a
    /// list (which will be time and memory consuming).
    /// THIS IS USUALLY A BAD IDEA.
    ///
    /// \pre For this function to behave correctly,
    /// preconditionEdges() needs to be called
    /// on this object prior to any traversal, in a clearly distinct
    /// pre-processing step that involves no traversal at all. An error will
    /// be returned otherwise.
    /// \note It is recommended to exclude such a pre-processing step
    /// from any time performance measurement.
    /// \return Returns a pointer to the edge list.
    inline const std::vector<std::array<SimplexId, 2>> *getEdges() override {
#ifndef TTK_ENABLE_KAMIKAZE
      if(isEmptyCheck())
        return nullptr;
#endif
      return abstractTriangulation_->getEdges();
    }

    /// Compute the barycenter of the points of the given edge identifier.
    /// \pre For this function to behave correctly,
    /// preconditionEdges() needs to be called
    /// on this object prior to any traversal, in a clearly distinct
    /// pre-processing step that involves no traversal at all. An error will
    /// be returned otherwise.
    /// \param edgeId Input global edge identifier.
    /// \param incenter Output barycenter.
    /// \return Returns 0 upon success, negative values otherwise.
    /// \sa getTriangleIncenter()
    /// \sa getCellIncenter()
    inline int getEdgeIncenter(SimplexId edgeId, float incenter[3]) const {
#ifndef TTK_ENABLE_KAMIKAZE
      if(isEmptyCheck())
        return -1;
#endif
      return abstractTriangulation_->getEdgeIncenter(edgeId, incenter);
    }

    /// Compute the barycenter of the points of the given triangle identifier.
    /// \pre For this function to behave correctly,
    /// preconditionTriangles() needs to be called
    /// on this object prior to any traversal, in a clearly distinct
    /// pre-processing step that involves no traversal at all. An error will
    /// be returned otherwise.
    /// \param triangleId Input global triangle identifier.
    /// \param incenter Output barycenter.
    /// \return Returns 0 upon success, negative values otherwise.
    /// \sa getEdgeIncenter()
    /// \sa getCellIncenter()
    inline int getTriangleIncenter(SimplexId triangleId,
                                   float incenter[3]) const {
#ifndef TTK_ENABLE_KAMIKAZE
      if(isEmptyCheck())
        return -1;
#endif
      return abstractTriangulation_->getTriangleIncenter(triangleId, incenter);
    }

    /// Get the \p localLinkId-th simplex of the link of the \p edgeId-th
    /// edge.
    ///
    /// The output \p linkId refers in 2D to a vertex identifier and in 3D
    /// to an edge identifier. It returns a negative value in 1D.
    ///
    /// \pre For this function to behave correctly,
    /// preconditionEdgeLinks() needs to be called
    /// on this object prior to any traversal, in a clearly distinct
    /// pre-processing step that involves no traversal at all. An error will
    /// be returned otherwise.
    /// \note It is recommended to exclude such a pre-processing step
    /// from any time performance measurement.
    /// \param edgeId Input global edge identifier.
    /// \param localLinkId Input local link simplex identifier,
    /// in [0, getEdgeLinkNumber()].
    /// \param linkId Output link simplex identifier.
    /// \return Returns 0 upon success, negative values otherwise.
    /// \sa getEdgeLinkNumber()
    inline int getEdgeLink(const SimplexId &edgeId,
                           const int &localLinkId,
                           SimplexId &linkId) const override {
#ifndef TTK_ENABLE_KAMIKAZE
      // initialize output variable before early return
      linkId = -1;

      if(isEmptyCheck())
        return -1;
#endif
      return abstractTriangulation_->getEdgeLink(edgeId, localLinkId, linkId);
    }

    /// Get the number of simplicies in the link of the \p edgeId-th edge.
    ///
    /// In 2D, this will return the number of vertices in the link, in 3D the
    /// number of edges. It returns a negative value in 1D.
    ///
    /// \pre For this function to behave correctly,
    /// preconditionEdgeLinks() needs to be called
    /// on this object prior to any traversal, in a clearly distinct
    /// pre-processing step that involves no traversal at all. An error will
    /// be returned otherwise.
    /// \note It is recommended to exclude such a pre-processing step
    /// from any time performance measurement.
    /// \param edgeId Input global edge identifier.
    /// \return Returns the number of cells in the link of the edge.
    inline SimplexId getEdgeLinkNumber(const SimplexId &edgeId) const override {
#ifndef TTK_ENABLE_KAMIKAZE
      if(isEmptyCheck())
        return -1;
#endif
      return abstractTriangulation_->getEdgeLinkNumber(edgeId);
    }

    /// \warning
    /// YOU SHOULD NOT CALL THIS FUNCTION UNLESS YOU REALLY KNOW WHAT YOU ARE
    /// DOING.
    ///
    /// Get the list of link simplices for all edges.
    ///
    /// The number of entries in this list is equal to the number of edges.
    /// Each entry is a std::vector of identifiers representing vertices in
    /// 2D and
    /// edges in 3D. It returns NULL in 1D.
    ///
    /// In implicit mode, this function will force the creation of such a
    /// list (which will be time and memory consuming).
    /// THIS IS USUALLY A BAD IDEA.
    ///
    /// \pre For this function to behave correctly,
    /// preconditionEdgeLinks() needs to be called
    /// on this object prior to any traversal, in a clearly distinct
    /// pre-processing step that involves no traversal at all. An error will
    /// be returned otherwise.
    /// \note It is recommended to exclude such a pre-processing step
    /// from any time performance measurement.
    /// \return Returns a pointer to the edge link list.
    inline const std::vector<std::vector<SimplexId>> *getEdgeLinks() override {
#ifndef TTK_ENABLE_KAMIKAZE
      if(isEmptyCheck())
        return nullptr;
#endif
      return abstractTriangulation_->getEdgeLinks();
    }

    /// Get the \p localStarId-th cell of the star of the \p edgeId-th edge.
    ///
    /// Here the notion of cell refers to the simplicices of maximal
    /// dimension (3D: tetrahedra, 2D: triangles, 1D: edges).
    ///
    /// Also, the notion of edge only makes sense if the triangulation has a
    /// dimension greater than 1 (otherwise, use the cell information).
    ///
    /// \pre For this function to behave correctly,
    /// preconditionEdgeStars() needs to be called
    /// on this object prior to any traversal, in a clearly distinct
    /// pre-processing step that involves no traversal at all. An error will
    /// be returned otherwise.
    /// \note It is recommended to exclude such a pre-processing step
    /// from any time performance measurement.
    ///
    /// \param edgeId Input global edge identifier.
    /// \param localStarId Input local star cell identifier,
    /// in [0, getEdgeStarNumber()].
    /// \param starId Output global star cell identifier.
    /// \return Returns 0 upon success, negative values otherwise.
    /// \sa getEdgeStarNumber()
    inline int getEdgeStar(const SimplexId &edgeId,
                           const int &localStarId,
                           SimplexId &starId) const override {
#ifndef TTK_ENABLE_KAMIKAZE
      // initialize output variable before early return
      starId = -1;

      if(isEmptyCheck())
        return -1;
#endif
      return abstractTriangulation_->getEdgeStar(edgeId, localStarId, starId);
    }

    /// Get the number of star cells for the \p edgeId-th edge.
    ///
    /// Here the notion of cell refers to the simplicices of maximal
    /// dimension (3D: tetrahedra, 2D: triangles, 1D: edges).
    ///
    /// Also, the notion of edge only makes sense if the triangulation has a
    /// dimension greater than 1 (otherwise, use the cell information).
    ///
    /// \pre For this function to behave correctly,
    /// preconditionEdgeStars() needs to be called
    /// on this object prior to any traversal, in a clearly distinct
    /// pre-processing step that involves no traversal at all. An error will
    /// be returned otherwise.
    /// \note It is recommended to exclude such a pre-processing step
    /// from any time performance measurement.
    /// \param edgeId Input global edge identifier
    /// \return Returns the number of star cells.
    inline SimplexId getEdgeStarNumber(const SimplexId &edgeId) const override {
#ifndef TTK_ENABLE_KAMIKAZE
      if(isEmptyCheck())
        return -1;
#endif
      return abstractTriangulation_->getEdgeStarNumber(edgeId);
    }

    /// \warning
    /// YOU SHOULD NOT CALL THIS FUNCTION UNLESS YOU REALLY KNOW WHAT YOU ARE
    /// DOING.
    ///
    /// Get the list of star cell identifiers for all edges.
    ///
    /// Here the notion of cell refers to the simplicices of maximal
    /// dimension (3D: tetrahedra, 2D: triangles, 1D: edges).
    ///
    /// Also, the notion of edge only makes sense if the triangulation has a
    /// dimension greater than 1 (otherwise, use the cell information).
    ///
    /// The number of entries in this list is equal to the number of edges.
    /// Each entry is a std::vector of identifiers whose size is equal to the
    /// number of star cells for the corresponding edge.
    ///
    /// In implicit mode, this function will force the creation of such a
    /// list (which will be time and memory consuming).
    /// THIS IS USUALLY A BAD IDEA.
    ///
    /// \pre For this function to behave correctly,
    /// preconditionEdgeStars() needs to be called
    /// on this object prior to any traversal, in a clearly distinct
    /// pre-processing step that involves no traversal at all. An error will
    /// be returned otherwise.
    /// \note It is recommended to exclude such a pre-processing step
    /// from any time performance measurement.
    /// \return Returns a pointer to the edge star list.
    inline const std::vector<std::vector<SimplexId>> *getEdgeStars() override {
#ifndef TTK_ENABLE_KAMIKAZE
      if(isEmptyCheck())
        return nullptr;
#endif
      return abstractTriangulation_->getEdgeStars();
    }

    /// Get the \p localTriangleId-th triangle id of the \p edgeId-th edge.
    ///
    /// In 2D, this function is equivalent to getEdgeStar().
    ///
    /// \pre For this function to behave correctly,
    /// preconditionEdgeTriangles() needs to be called
    /// on this object prior to any traversal, in a clearly distinct
    /// pre-processing step that involves no traversal at all. An error will
    /// be returned otherwise.
    /// \note It is recommended to exclude such a pre-processing step
    /// from any time performance measurement.
    ///
    /// \param edgeId Input global edge identifier.
    /// \param localTriangleId Input local triangle identifier,
    /// in [0, getEdgeTriangleNumber()].
    /// \param triangleId Output global triangle identifier.
    /// \return Returns 0 upon success, negative values otherwise.
    /// \sa getEdgeTriangleNumber()
    /// \sa getEdgeStar()
    inline int getEdgeTriangle(const SimplexId &edgeId,
                               const int &localTriangleId,
                               SimplexId &triangleId) const override {

#ifndef TTK_ENABLE_KAMIKAZE
      // initialize output variable before early return
      triangleId = -1;

      if(isEmptyCheck())
        return -1;
#endif
      return abstractTriangulation_->getEdgeTriangle(
        edgeId, localTriangleId, triangleId);
    }

    /// Get the number of triangles for the \p edgeId-th edge.
    ///
    /// In 2D, this function is equivalent to getEdgeStarNumber().
    ///
    /// \pre For this function to behave correctly,
    /// preconditionEdgeTriangles() needs to be called
    /// on this object prior to any traversal, in a clearly distinct
    /// pre-processing step that involves no traversal at all. An error will
    /// be returned otherwise.
    /// \note It is recommended to exclude such a pre-processing step
    /// from any time performance measurement.
    /// \param edgeId Input global edge identifier.
    /// \return Returns the number of edge triangles.
    /// \sa getEdgeStarNumber
    inline SimplexId
      getEdgeTriangleNumber(const SimplexId &edgeId) const override {
#ifndef TTK_ENABLE_KAMIKAZE
      if(isEmptyCheck())
        return -1;
#endif
      return abstractTriangulation_->getEdgeTriangleNumber(edgeId);
    }

    /// \warning
    /// YOU SHOULD NOT CALL THIS FUNCTION UNLESS YOU REALLY KNOW WHAT YOU ARE
    /// DOING.
    ///
    /// Get the list of triangles for all edges.
    ///
    /// The number of entries in this list is equal to the number of edges.
    /// Each entry is a std::vector of identifiers whose size is equal to the
    /// number of triangles for the corresponding edge.
    ///
    /// In implicit mode, this function will force the creation of such a
    /// list (which will be time and memory consuming).
    /// THIS IS USUALLY A BAD IDEA.
    ///
    /// In 2D, this function is equivalent to getEdgeStars().
    ///
    /// \pre For this function to behave correctly,
    /// preconditionEdgeTriangles() needs to be called
    /// on this object prior to any traversal, in a clearly distinct
    /// pre-processing step that involves no traversal at all. An error will
    /// be returned otherwise.
    /// \note It is recommended to exclude such a pre-processing step
    /// from any time performance measurement.
    /// \return Returns a pointer to the edge triangle list.
    /// \sa getEdgeStars
    inline const std::vector<std::vector<SimplexId>> *
      getEdgeTriangles() override {
#ifndef TTK_ENABLE_KAMIKAZE
      if(isEmptyCheck())
        return nullptr;
#endif
      return abstractTriangulation_->getEdgeTriangles();
    }

    /// Get the \p localVertexId-th vertex identifier of the \p edgeId-th
    /// edge.
    ///
    /// In 1D, this function is equivalent to getCellVertex().
    ///
    /// \pre For this function to behave correctly,
    /// preconditionEdges() needs to be called
    /// on this object prior to any traversal, in a clearly distinct
    /// pre-processing step that involves no traversal at all. An error will
    /// be returned otherwise.
    /// \note It is recommended to exclude such a pre-processing step
    /// from any time performance measurement.
    /// \param edgeId Input global edge identifier.
    /// \param localVertexId Input local vertex identifier (0 or 1).
    /// \param vertexId Output global vertex identifier.
    /// \return Returns 0 upon success, negative values otherwise.
    /// \sa getCellVertex()
    inline int getEdgeVertex(const SimplexId &edgeId,
                             const int &localVertexId,
                             SimplexId &vertexId) const override {
#ifndef TTK_ENABLE_KAMIKAZE
      // initialize output variable before early return
      vertexId = -1;

      if(isEmptyCheck())
        return -1;
#endif
      return abstractTriangulation_->getEdgeVertex(
        edgeId, localVertexId, vertexId);
    }

    /// Get the internal abstract triangulation object.
    /// \return Returns a pointer to the internal abstract triangulation object.
    inline AbstractTriangulation *getData() {
      return abstractTriangulation_;
    }

    /// Get the number of cells in the triangulation.
    ///
    /// Here the notion of cell refers to the simplicices of maximal
    /// dimension (3D: tetrahedra, 2D: triangles, 1D: edges).
    /// \return Returns the number of cells.
    inline SimplexId getNumberOfCells() const override {

#ifndef TTK_ENABLE_KAMIKAZE
      if(isEmptyCheck())
        return -1;
#endif

      return abstractTriangulation_->getNumberOfCells();
    }

    /// Get the number of edges in the triangulation.
    ///
    /// In 1D, this function is equivalent to getNumberOfCells().
    ///
    /// \pre For this function to behave correctly,
    /// preconditionEdges() needs to be called
    /// on this object prior to any traversal, in a clearly distinct
    /// pre-processing step that involves no traversal at all. An error will
    /// be returned otherwise.
    /// \note It is recommended to exclude such a pre-processing step
    /// from any time performance measurement.
    /// \return Returns the number of edges.
    /// \sa getNumberOfCells()
    inline SimplexId getNumberOfEdges() const override {
#ifndef TTK_ENABLE_KAMIKAZE
      if(isEmptyCheck())
        return -1;
#endif
      return abstractTriangulation_->getNumberOfEdges();
    }

    /// Get the number of triangles in the triangulation.
    ///
    /// In 2D, this function is equivalent to getNumberOfCells().
    ///
    /// \pre For this function to behave correctly,
    /// preconditionTriangles() needs to be called
    /// on this object prior to any traversal, in a clearly distinct
    /// pre-processing step that involves no traversal at all. An error will
    /// be returned otherwise.
    /// \note It is recommended to exclude such a pre-processing step
    /// from any time performance measurement.
    /// \return Returns the number of triangles.
    /// \sa getNumberOfCells()
    inline SimplexId getNumberOfTriangles() const override {
#ifndef TTK_ENABLE_KAMIKAZE

      if(isEmptyCheck())
        return -1;
#endif
      return abstractTriangulation_->getNumberOfTriangles();
    }

    /// Get the number of vertices in the triangulation.
    /// \return Returns the number of vertices.
    inline SimplexId getNumberOfVertices() const override {

#ifndef TTK_ENABLE_KAMIKAZE
      if(isEmptyCheck())
        return -1;
#endif
      return abstractTriangulation_->getNumberOfVertices();
    }

    /// Compute the barycenter of the points of the given tet identifier.
    /// \param tetraId Input global tet identifier.
    /// \param incenter Output barycenter.
    /// \return Returns 0 upon success, negative values otherwise.
    /// \sa getTriangleIncenter()
    /// \sa getEdgeIncenter()
    int getTetraIncenter(SimplexId tetraId, float incenter[3]) const {
#ifndef TTK_ENABLE_KAMIKAZE
      if(isEmptyCheck())
        return -1;
#endif
      return abstractTriangulation_->getTetraIncenter(tetraId, incenter);
    }

    /// \warning
    /// YOU SHOULD NOT CALL THIS FUNCTION UNLESS YOU REALLY KNOW WHAT YOU ARE
    /// DOING.
    ///
    /// Get the list of triangles of the triangulation.
    ///
    /// Here the notion of triangle only makes sense if the triangulation has
    /// a dimension greater than 2 (otherwise, use the cell information).
    ///
    /// The number of entries in this list is equal to the number of
    /// triangles.
    /// Each entry is a std::vector of vertex identifiers.
    ///
    /// In implicit mode, this function will force the creation of such a
    /// list (which will be time and memory consuming).
    /// THIS IS USUALLY A BAD IDEA.
    /// \pre For this function to behave correctly,
    /// preconditionTriangles() needs to be called
    /// on this object prior to any traversal, in a clearly distinct
    /// pre-processing step that involves no traversal at all. An error will
    /// be returned otherwise.
    /// \note It is recommended to exclude such a pre-processing step
    /// from any time performance measurement.
    /// \return Returns a pointer to the triangle list.
    inline const std::vector<std::array<SimplexId, 3>> *
      getTriangles() override {
#ifndef TTK_ENABLE_KAMIKAZE
      if(isEmptyCheck())
        return nullptr;
#endif
      return abstractTriangulation_->getTriangles();
    }

    /// Get the \p localEdgeId-th edge of the \p triangleId-th triangle.
    ///
    /// In 2D, this function is equivalent to getCellEdge().
    ///
    /// \pre For this function to behave correctly,
    /// preconditionTriangleEdges() needs to be called
    /// on this object prior to any traversal, in a clearly distinct
    /// pre-processing step that involves no traversal at all. An error will
    /// be returned otherwise.
    /// \note It is recommended to exclude such a pre-processing step
    /// from any time performance measurement.
    /// \param triangleId Input global triangle identifier.
    /// \param localEdgeId Input local edge identifier,
    /// in [0, getTriangleEdgeNumber()].
    /// \param edgeId Output global edge identifier.
    /// \return Returns 0 upon success, negative values otherwise.
    /// \sa getTriangleEdgeNumber()
    /// \sa getCellEdge()
    inline int getTriangleEdge(const SimplexId &triangleId,
                               const int &localEdgeId,
                               SimplexId &edgeId) const override {
#ifndef TTK_ENABLE_KAMIKAZE
      // initialize output variable before early return
      edgeId = -1;

      if(isEmptyCheck())
        return -1;
#endif
      return abstractTriangulation_->getTriangleEdge(
        triangleId, localEdgeId, edgeId);
    }

    /// Get the number of edges of the \p triangleId-th triangle.
    ///
    /// In 2D, this function is equivalent to getCellEdgeNumber().
    ///
    /// \pre For this function to behave correctly,
    /// preconditionTriangleEdges() needs to be called
    /// on this object prior to any traversal, in a clearly distinct
    /// pre-processing step that involves no traversal at all. An error will
    /// be returned otherwise.
    /// \note It is recommended to exclude such a pre-processing step
    /// from any time performance measurement.
    /// \param triangleId Input global triangle identifier.
    /// \return Returns the number of cells in the link of the triangle.
    /// \sa getCellEdgeNumber()
    inline SimplexId
      getTriangleEdgeNumber(const SimplexId &triangleId) const override {
#ifndef TTK_ENABLE_KAMIKAZE
      if(isEmptyCheck())
        return -1;
#endif
      return abstractTriangulation_->getTriangleEdgeNumber(triangleId);
    }

    /// \warning
    /// YOU SHOULD NOT CALL THIS FUNCTION UNLESS YOU REALLY KNOW WHAT YOU ARE
    /// DOING.
    ///
    /// Get the list of edges for all triangles.
    ///
    /// The number of entries in this list is equal to the number of
    /// triangles. Each entry is a std::vector of identifiers representing the
    /// edges connected to the triangle (3).
    ///
    /// In implicit mode, this function will force the creation of such a
    /// list (which will be time and memory consuming).
    /// THIS IS USUALLY A BAD IDEA.
    ///
    /// In 2D, this function is equivalent to getCellEdges().
    ///
    /// \pre For this function to behave correctly,
    /// preconditionTriangleEdges() needs to be called
    /// on this object prior to any traversal, in a clearly distinct
    /// pre-processing step that involves no traversal at all. An error will
    /// be returned otherwise.
    /// \note It is recommended to exclude such a pre-processing step
    /// from any time performance measurement.
    /// \return Returns a pointer to the triangle edge list.
    /// \sa getCellEdges()
    inline const std::vector<std::vector<SimplexId>> *
      getTriangleEdges() override {
#ifndef TTK_ENABLE_KAMIKAZE
      if(isEmptyCheck())
        return nullptr;
#endif
      return abstractTriangulation_->getTriangleEdges();
    }

    /// Get the \p localLinkId-th simplex of the link of the \p triangleId-th
    /// triangle.
    ///
    /// The notion of triangle link only makes sense in 3D, where the output
    /// \p linkId refers to a vertex identifier.
    ///
    /// \pre For this function to behave correctly,
    /// preconditionTriangleLinks() needs to be called
    /// on this object prior to any traversal, in a clearly distinct
    /// pre-processing step that involves no traversal at all. An error will
    /// be returned otherwise.
    /// \note It is recommended to exclude such a pre-processing step
    /// from any time performance measurement.
    /// \param triangleId Input global triangle identifier.
    /// \param localLinkId Input local link simplex identifier,
    /// in [0, getTriangleLinkNumber()].
    /// \param linkId Output link simplex identifier.
    /// \return Returns 0 upon success, negative values otherwise.
    /// \sa getTriangleLinkNumber()
    inline int getTriangleLink(const SimplexId &triangleId,
                               const int &localLinkId,
                               SimplexId &linkId) const override {
#ifndef TTK_ENABLE_KAMIKAZE
      // initialize output variable before early return
      linkId = -1;

      if(isEmptyCheck())
        return -1;
#endif
      return abstractTriangulation_->getTriangleLink(
        triangleId, localLinkId, linkId);
    }

    /// Get the number of simplices in the link of the \p triangleId-th
    /// triangle.
    ///
    /// The notion of triangle link only makes sense in 3D, where the number
    /// of vertices in the link will be returned.
    ///
    /// \pre For this function to behave correctly,
    /// preconditionTriangleLinks() needs to be called
    /// on this object prior to any traversal, in a clearly distinct
    /// pre-processing step that involves no traversal at all. An error will
    /// be returned otherwise.
    /// \note It is recommended to exclude such a pre-processing step
    /// from any time performance measurement.
    /// \param triangleId Input global triangle identifier.
    /// \return Returns the number of simplices in the link of the triangle.
    inline SimplexId
      getTriangleLinkNumber(const SimplexId &triangleId) const override {
#ifndef TTK_ENABLE_KAMIKAZE
      if(isEmptyCheck())
        return -1;
#endif
      return abstractTriangulation_->getTriangleLinkNumber(triangleId);
    }

    /// \warning
    /// YOU SHOULD NOT CALL THIS FUNCTION UNLESS YOU REALLY KNOW WHAT YOU ARE
    /// DOING.
    ///
    /// Get the list of link simplices for all triangles.
    ///
    /// The number of entries in this list is equal to the number of
    /// triangles.
    /// Each entry is a std::vector of identifiers representing a vertex.
    ///
    /// The notion of triangle link only makes sense in 3D.
    ///
    /// In implicit mode, this function will force the creation of such a
    /// list (which will be time and memory consuming).
    /// THIS IS USUALLY A BAD IDEA.
    ///
    /// \pre For this function to behave correctly,
    /// preconditionTriangleLinks() needs to be called
    /// on this object prior to any traversal, in a clearly distinct
    /// pre-processing step that involves no traversal at all. An error will
    /// be returned otherwise.
    /// \note It is recommended to exclude such a pre-processing step
    /// from any time performance measurement.
    /// \return Returns a pointer to the triangle link list.
    inline const std::vector<std::vector<SimplexId>> *
      getTriangleLinks() override {
#ifndef TTK_ENABLE_KAMIKAZE
      if(isEmptyCheck())
        return nullptr;
#endif
      return abstractTriangulation_->getTriangleLinks();
    }

    /// Get the \p localStarId-th cell of the star of the \p triangleId-th
    /// triangle.
    ///
    /// The notion of triangle star only makes sense in 3D, where the output
    /// \p starId refers to a tetrahedron identifier.
    ///
    /// \pre For this function to behave correctly,
    /// preconditionTriangleStars() needs to be called
    /// on this object prior to any traversal, in a clearly distinct
    /// pre-processing step that involves no traversal at all. An error will
    /// be returned otherwise.
    /// \note It is recommended to exclude such a pre-processing step
    /// from any time performance measurement.
    ///
    /// \param triangleId Input global triangle identifier.
    /// \param localStarId Input local star cell identifier,
    /// in [0, getTriangleStarNumber()].
    /// \param starId Output global star cell identifier.
    /// \return Returns 0 upon success, negative values otherwise.
    /// \sa getTriangleStarNumber()
    inline int getTriangleStar(const SimplexId &triangleId,
                               const int &localStarId,
                               SimplexId &starId) const override {
#ifndef TTK_ENABLE_KAMIKAZE
      // initialize output variable before early return
      starId = -1;

      if(isEmptyCheck())
        return -1;
#endif
      return abstractTriangulation_->getTriangleStar(
        triangleId, localStarId, starId);
    }

    /// Get the number of star cells for the \p triangleId-th triangle.
    ///
    /// The notion of triangle star only makes sense in 3D, where the number
    /// of tetrahedra in the star will be returned.
    ///
    /// \pre For this function to behave correctly,
    /// preconditionTriangleStars() needs to be called
    /// on this object prior to any traversal, in a clearly distinct
    /// pre-processing step that involves no traversal at all. An error will
    /// be returned otherwise.
    /// \note It is recommended to exclude such a pre-processing step
    /// from any time performance measurement.
    /// \param triangleId Input global triangle identifier.
    /// \return Returns the number of star cells.
    inline SimplexId
      getTriangleStarNumber(const SimplexId &triangleId) const override {
#ifndef TTK_ENABLE_KAMIKAZE
      if(isEmptyCheck())
        return -1;
#endif
      return abstractTriangulation_->getTriangleStarNumber(triangleId);
    }

    /// \warning
    /// YOU SHOULD NOT CALL THIS FUNCTION UNLESS YOU REALLY KNOW WHAT YOU ARE
    /// DOING.
    ///
    /// Get the list of star cell identifiers for all triangles.
    ///
    /// The number of entries in this list is equal to the number of
    /// triangles.
    /// Each entry is a std::vector of identifiers whose size is equal to the
    /// number of star cells for the corresponding triangle.
    ///
    /// The notion of triangle star only makes sense in 3D.
    ///
    /// In implicit mode, this function will force the creation of such a
    /// list (which will be time and memory consuming).
    /// THIS IS USUALLY A BAD IDEA.
    ///
    /// \pre For this function to behave correctly,
    /// preconditionTriangleStars() needs to be called
    /// on this object prior to any traversal, in a clearly distinct
    /// pre-processing step that involves no traversal at all. An error will
    /// be returned otherwise.
    /// \note It is recommended to exclude such a pre-processing step
    /// from any time performance measurement.
    /// \return Returns a pointer to the triangle star list.
    inline const std::vector<std::vector<SimplexId>> *
      getTriangleStars() override {
#ifndef TTK_ENABLE_KAMIKAZE
      if(isEmptyCheck())
        return nullptr;
#endif
      return abstractTriangulation_->getTriangleStars();
    }

    /// Get the \p localVertexId-th vertex identifier of the \p triangleId-th
    /// triangle.
    ///
    /// In 2D, this function is equivalent to getCellVertex().
    ///
    /// \pre For this function to behave correctly,
    /// preconditionTriangles() needs to be called
    /// on this object prior to any traversal, in a clearly distinct
    /// pre-processing step that involves no traversal at all. An error will
    /// be returned otherwise.
    /// \note It is recommended to exclude such a pre-processing step
    /// from any time performance measurement.
    /// \param triangleId Input global edge identifier.
    /// \param localVertexId Input local vertex identifier (in [0, 2]).
    /// \param vertexId Output global vertex identifier.
    /// \return Returns 0 upon success, negative values otherwise.
    /// \sa getCellVertex()
    inline int getTriangleVertex(const SimplexId &triangleId,
                                 const int &localVertexId,
                                 SimplexId &vertexId) const override {

#ifndef TTK_ENABLE_KAMIKAZE
      // initialize output variable before early return
      vertexId = -1;

      if(isEmptyCheck())
        return -1;
#endif
      return abstractTriangulation_->getTriangleVertex(
        triangleId, localVertexId, vertexId);
    }

    /// Get the type of internal representation for the triangulation
    /// (explicit, implicit, periodic).
    ///
    /// \return Returns the current type of the triangulation.
    /// \sa setPeriodicBoundaryConditions()
    inline Triangulation::Type getType() const {
      if(abstractTriangulation_ == &explicitTriangulation_)
        return Triangulation::Type::EXPLICIT;
      else if(abstractTriangulation_ == &implicitTriangulation_)
        return Triangulation::Type::IMPLICIT;
      else if(abstractTriangulation_ == &implicitPreconditionsTriangulation_)
        return Triangulation::Type::HYBRID_IMPLICIT;
      else if(abstractTriangulation_ == &compactTriangulation_)
        return Triangulation::Type::COMPACT;
      else if(abstractTriangulation_ == &periodicImplicitTriangulation_)
        return Triangulation::Type::PERIODIC;
      else
        return Triangulation::Type::HYBRID_PERIODIC;
    }

    /// Get the \p localEdgeId-th edge identifier connected to the
    /// \p vertexId-th
    /// vertex.
    ///
    /// In 1D, this function is equivalent to getVertexStar().
    ///
    /// \pre For this function to behave correctly,
    /// preconditionVertexEdges() needs to be called
    /// on this object prior to any traversal, in a clearly distinct
    /// pre-processing step that involves no traversal at all. An error will
    /// be returned otherwise.
    /// \note It is recommended to exclude such a pre-processing step
    /// from any time performance measurement.
    /// \param vertexId Input global vertex identifier.
    /// \param localEdgeId Input local edge identifier,
    /// in [0, getVertexEdgeNumber()].
    /// \param edgeId Output global edge identifier.
    /// \return Returns 0 upon success, negative values otherwise.
    /// \sa getVertexEdgeNumber()
    /// \sa getVertexStar()
    inline int getVertexEdge(const SimplexId &vertexId,
                             const int &localEdgeId,
                             SimplexId &edgeId) const override {

#ifndef TTK_ENABLE_KAMIKAZE
      // initialize output variable before early return
      edgeId = -1;

      if(isEmptyCheck())
        return -1;
#endif
      return abstractTriangulation_->getVertexEdge(
        vertexId, localEdgeId, edgeId);
    }

    /// Get the number of edges connected to the \p vertexId-th vertex.
    ///
    /// In 1D, this function is equivalent to getVertexStarNumber().
    ///
    /// \pre For this function to behave correctly,
    /// preconditionVertexEdges() needs to be called
    /// on this object prior to any traversal, in a clearly distinct
    /// pre-processing step that involves no traversal at all. An error will
    /// be returned otherwise.
    /// \note It is recommended to exclude such a pre-processing step
    /// from any time performance measurement.
    /// \param vertexId Input global vertex identifier.
    /// \return Returns the number of edges connected to the vertex.
    /// \sa getVertexStarNumber()
    inline SimplexId
      getVertexEdgeNumber(const SimplexId &vertexId) const override {
#ifndef TTK_ENABLE_KAMIKAZE
      if(isEmptyCheck())
        return -1;
#endif
      return abstractTriangulation_->getVertexEdgeNumber(vertexId);
    }

    /// \warning
    /// YOU SHOULD NOT CALL THIS FUNCTION UNLESS YOU REALLY KNOW WHAT YOU ARE
    /// DOING.
    ///
    /// Get the list of edge identifiers for all vertices.
    ///
    /// The number of entries in this list is equal to the number of
    /// vertices.
    /// Each entry is a std::vector of identifiers whose size is equal to the
    /// number of edges connected to the corresponding vertex.
    ///
    /// In implicit mode, this function will force the creation of such a
    /// list (which will be time and memory consuming).
    /// THIS IS USUALLY A BAD IDEA.
    ///
    /// In 1D, this function is equivalent to getVertexStars()
    ///
    /// \pre For this function to behave correctly,
    /// preconditionVertexEdges() needs to be called
    /// on this object prior to any traversal, in a clearly distinct
    /// pre-processing step that involves no traversal at all. An error will
    /// be returned otherwise.
    /// \note It is recommended to exclude such a pre-processing step
    /// from any time performance measurement.
    /// \return Returns a pointer to the vertex edge list.
    /// \sa getVertexStars()
    inline const std::vector<std::vector<SimplexId>> *
      getVertexEdges() override {
#ifndef TTK_ENABLE_KAMIKAZE
      if(isEmptyCheck())
        return nullptr;
#endif
      if(getDimensionality() == 1)
        return abstractTriangulation_->getVertexStars();

      return abstractTriangulation_->getVertexEdges();
    }

#if TTK_ENABLE_MPI
    /// Get the corresponding global id for a given local id of a vertex.
    ///    ///
    /// \pre For this function to behave correctly,
    /// preconditonDistributedVertices() needs to be called
    /// on this object prior to any traversal, in a clearly distinct
    /// pre-processing step that involves no traversal at all. An error will
    /// be returned otherwise.
    /// \note It is recommended to exclude such a pre-processing step
    /// from any time performance measurement.
    /// \param leid Input local vertex identifier.
    /// \return vertexId Input global vertex identifier.
    inline SimplexId getVertexGlobalId(const SimplexId &leid) const override {
#ifndef TTK_ENABLE_KAMIKAZE
      if(isEmptyCheck())
        return -1;
#endif
      return abstractTriangulation_->getVertexGlobalId(leid);
    }

    /// Get the global id to local id map for the triangulation.
    ///
    /// \pre For this function to behave correctly,
    /// preconditonDistributedVertices() needs to be called
    /// on this object prior to any traversal, in a clearly distinct
    /// pre-processing step that involves no traversal at all. An error will
    /// be returned otherwise.
    /// \note It is recommended to exclude such a pre-processing step
    /// from any time performance measurement.
    /// \param map the std::unordered_map<SimplexId, SimplexId> in which we want
    /// our GidToLidMap. \return 0 if succesful, -1 else.
    inline const std::unordered_map<SimplexId, SimplexId> *
      getVertexGlobalIdMap() const override {
#ifndef TTK_ENABLE_KAMIKAZE
      if(isEmptyCheck())
        return nullptr;
#endif
      return abstractTriangulation_->getVertexGlobalIdMap();
    }

    /// Get the corresponding local id for a given global id of a vertex.
    ///
    /// \pre For this function to behave correctly,
    /// preconditonDistributedVertices() needs to be called
    /// on this object prior to any traversal, in a clearly distinct
    /// pre-processing step that involves no traversal at all. An error will
    /// be returned otherwise.
    /// \note It is recommended to exclude such a pre-processing step
    /// from any time performance measurement.
    /// \param geid Input global vertex identifier.
    /// \return vertexId Input local vertex identifier.
    inline SimplexId getVertexLocalId(const SimplexId &geid) const override {
#ifndef TTK_ENABLE_KAMIKAZE
      if(isEmptyCheck())
        return -1;
#endif
      return abstractTriangulation_->getVertexLocalId(geid);
    }

#endif // TTK_ENABLE_MPI

    /// Get the \p localLinkId-th simplex of the link of the \p vertexId-th
    /// vertex.
    ///
    /// The output \p linkId refers in 2D to an edge identifier and in 3D to
    /// a triangle identifier.
    ///
    /// \pre For this function to behave correctly,
    /// preconditionVertexLinks() needs to be called
    /// on this object prior to any traversal, in a clearly distinct
    /// pre-processing step that involves no traversal at all. An error will
    /// be returned otherwise.
    /// \note It is recommended to exclude such a pre-processing step
    /// from any time performance measurement.
    /// \param vertexId Input global vertex identifier.
    /// \param localLinkId Input local link simplex identifier,
    /// in [0, getVertexLinkNumber()].
    /// \param linkId Output link simplex identifier.
    /// \return Returns 0 upon success, negative values otherwise.
    /// \sa getVertexLinkNumber()
    inline int getVertexLink(const SimplexId &vertexId,
                             const int &localLinkId,
                             SimplexId &linkId) const override {

#ifndef TTK_ENABLE_KAMIKAZE
      // initialize output variable before early return
      linkId = -1;

      if(isEmptyCheck())
        return -1;
#endif
      return abstractTriangulation_->getVertexLink(
        vertexId, localLinkId, linkId);
    }

    /// Get the number of simplices in the link of the \p vertexId-th vertex.
    ///
    /// In 2D, this will return the number of edges in the link, in 3D the
    /// number of triangles.
    ///
    /// \pre For this function to behave correctly,
    /// preconditionVertexLinks() needs to be called
    /// on this object prior to any traversal, in a clearly distinct
    /// pre-processing step that involves no traversal at all. An error will
    /// be returned otherwise.
    /// \note It is recommended to exclude such a pre-processing step
    /// from any time performance measurement.
    /// \param vertexId Input global vertex identifier.
    /// \return Returns the number of cells in the link of the vertex.
    inline SimplexId
      getVertexLinkNumber(const SimplexId &vertexId) const override {

#ifndef TTK_ENABLE_KAMIKAZE
      if(isEmptyCheck())
        return -1;
#endif
      return abstractTriangulation_->getVertexLinkNumber(vertexId);
    }

    /// \warning
    /// YOU SHOULD NOT CALL THIS FUNCTION UNLESS YOU REALLY KNOW WHAT YOU ARE
    /// DOING.
    ///
    /// Get the list of link simplices for all vertices.
    ///
    /// The number of entries in this list is equal to the number of
    /// vertices.
    /// Each entry is a std::vector of identifiers representing edges in 2D
    /// and
    /// triangles in 3D.
    ///
    /// In implicit mode, this function will force the creation of such a
    /// list (which will be time and memory consuming).
    /// THIS IS USUALLY A BAD IDEA.
    ///
    /// \pre For this function to behave correctly,
    /// preconditionVertexLinks() needs to be called
    /// on this object prior to any traversal, in a clearly distinct
    /// pre-processing step that involves no traversal at all. An error will
    /// be returned otherwise.
    /// \note It is recommended to exclude such a pre-processing step
    /// from any time performance measurement.
    /// \return Returns a pointer to the vertex link list.
    inline const std::vector<std::vector<SimplexId>> *
      getVertexLinks() override {

#ifndef TTK_ENABLE_KAMIKAZE
      if(isEmptyCheck())
        return nullptr;
#endif
      return abstractTriangulation_->getVertexLinks();
    }

    /// Get the \p localNeighborId-th vertex neighbor of the \p vertexId-th
    /// vertex.
    ///
    /// \pre For this function to behave correctly,
    /// preconditionVertexNeighbors() needs to be called
    /// on this object prior to any traversal, in a clearly distinct
    /// pre-processing step that involves no traversal at all. An error will
    /// be returned otherwise.
    /// \note It is recommended to exclude such a pre-processing step
    /// from any time performance measurement.
    /// \param vertexId Input global vertex identifier.
    /// \param localNeighborId Input local neighbor identifier,
    /// in [0, getVertexNeighborNumber()].
    /// \param neighborId Output global neighbor vertex identifier.
    /// \return Returns 0 upon success, negative values otherwise.
    /// \sa getVertexNeighborNumber()
    inline int getVertexNeighbor(const SimplexId &vertexId,
                                 const int &localNeighborId,
                                 SimplexId &neighborId) const override {

#ifndef TTK_ENABLE_KAMIKAZE
      // initialize output variable before early return
      neighborId = -1;

      if(isEmptyCheck())
        return -1;
#endif
      return abstractTriangulation_->getVertexNeighbor(
        vertexId, localNeighborId, neighborId);
    }

    /// Get the number of vertex neighbors for the \p vertexId-th vertex.
    ///
    /// \pre For this function to behave correctly,
    /// preconditionVertexNeighbors() needs to be called
    /// on this object prior to any traversal, in a clearly distinct
    /// pre-processing step that involves no traversal at all. An error will
    /// be returned otherwise.
    /// \note It is recommended to exclude such a pre-processing step
    /// from any time performance measurement.
    /// \param vertexId Input global vertex identifier.
    /// \return Returns the number vertex neighbors.
    inline SimplexId
      getVertexNeighborNumber(const SimplexId &vertexId) const override {

#ifndef TTK_ENABLE_KAMIKAZE
      if(isEmptyCheck())
        return -1;
#endif
      return abstractTriangulation_->getVertexNeighborNumber(vertexId);
    }

    /// \warning
    /// YOU SHOULD NOT CALL THIS FUNCTION UNLESS YOU REALLY KNOW WHAT YOU ARE
    /// DOING.
    ///
    /// Get the list of vertex neighbor identifiers for all vertices.
    ///
    /// The number of entries in this list is equal to the number of
    /// vertices.
    /// Each entry is a std::vector of identifiers whose size is equal to the
    /// number of vertex neighbors for the corresponding vertex.
    ///
    /// In implicit mode, this function will force the creation of such a
    /// list (which will be time and memory consuming).
    /// THIS IS USUALLY A BAD IDEA.
    ///
    /// \pre For this function to behave correctly,
    /// preconditionVertexNeighbors() needs to be called
    /// on this object prior to any traversal, in a clearly distinct
    /// pre-processing step that involves no traversal at all. An error will
    /// be returned otherwise.
    /// \note It is recommended to exclude such a pre-processing step
    /// from any time performance measurement.
    /// \return Returns a pointer to the vertex neighbor list.
    inline const std::vector<std::vector<SimplexId>> *
      getVertexNeighbors() override {
#ifndef TTK_ENABLE_KAMIKAZE
      if(isEmptyCheck())
        return nullptr;
#endif
      return abstractTriangulation_->getVertexNeighbors();
    }

    /// Get the point (3D coordinates) for the \p vertexId-th vertex.
    /// \param vertexId Input global vertex identifier.
    /// \param x Output x coordinate.
    /// \param y Output y coordinate.
    /// \param z Output z coordinate.
    /// \return Returns 0 upon success, negative values otherwise.
    inline int getVertexPoint(const SimplexId &vertexId,
                              float &x,
                              float &y,
                              float &z) const override {

#ifndef TTK_ENABLE_KAMIKAZE
      // initialize output variables before early return
      x = NAN;
      y = NAN;
      z = NAN;

      if(isEmptyCheck())
        return -1;
#endif
      return abstractTriangulation_->getVertexPoint(vertexId, x, y, z);
    }

    /// Get the \p localStarId-th cell of the star of the \p vertexId-th
    /// vertex.
    ///
    /// Here the notion of cell refers to the simplicices of maximal
    /// dimension (3D: tetrahedra, 2D: triangles, 1D: edges).
    ///
    /// \pre For this function to behave correctly,
    /// preconditionVertexStars() needs to be called
    /// on this object prior to any traversal, in a clearly distinct
    /// pre-processing step that involves no traversal at all. An error will
    /// be returned otherwise.
    /// \note It is recommended to exclude such a pre-processing step
    /// from any time performance measurement.
    ///
    /// \param vertexId Input global vertex identifier.
    /// \param localStarId Input local star cell identifier,
    /// in [0, getVertexStarNumber()].
    /// \param starId Output global star cell identifier.
    /// \return Returns 0 upon success, negative values otherwise.
    /// \sa getVertexStarNumber()
    inline int getVertexStar(const SimplexId &vertexId,
                             const int &localStarId,
                             SimplexId &starId) const override {

#ifndef TTK_ENABLE_KAMIKAZE
      // initialize output variable before early return
      starId = -1;

      if(isEmptyCheck())
        return -1;
#endif
      return abstractTriangulation_->getVertexStar(
        vertexId, localStarId, starId);
    }

    /// Get the number of star cells for the \p vertexId-th vertex.
    ///
    /// Here the notion of cell refers to the simplicices of maximal
    /// dimension (3D: tetrahedra, 2D: triangles, 1D: edges).
    ///
    /// \pre For this function to behave correctly,
    /// preconditionVertexStars() needs to be called
    /// on this object prior to any traversal, in a clearly distinct
    /// pre-processing step that involves no traversal at all. An error will
    /// be returned otherwise.
    /// \note It is recommended to exclude such a pre-processing step
    /// from any time performance measurement.
    /// \param vertexId Input global vertex identifier
    /// \return Returns the number of star cells.
    inline SimplexId
      getVertexStarNumber(const SimplexId &vertexId) const override {
#ifndef TTK_ENABLE_KAMIKAZE
      if(isEmptyCheck())
        return -1;
#endif
      return abstractTriangulation_->getVertexStarNumber(vertexId);
    }

    /// \warning
    /// YOU SHOULD NOT CALL THIS FUNCTION UNLESS YOU REALLY KNOW WHAT YOU ARE
    /// DOING.
    ///
    /// Get the list of star cell identifiers for all vertices.
    ///
    /// Here the notion of cell refers to the simplicices of maximal
    /// dimension (3D: tetrahedra, 2D: triangles, 1D: edges).
    ///
    /// The number of entries in this list is equal to the number of vertices.
    /// Each entry is a std::vector of identifiers whose size is equal to the
    /// number of star cells for the corresponding vertex.
    ///
    /// In implicit mode, this function will force the creation of such a
    /// list (which will be time and memory consuming).
    /// THIS IS USUALLY A BAD IDEA.
    ///
    /// \pre For this function to behave correctly,
    /// preconditionVertexStars() needs to be called
    /// on this object prior to any traversal, in a clearly distinct
    /// pre-processing step that involves no traversal at all. An error will
    /// be returned otherwise.
    /// \note It is recommended to exclude such a pre-processing step
    /// from any time performance measurement.
    /// \return Returns a pointer to the vertex star list.
    inline const std::vector<std::vector<SimplexId>> *
      getVertexStars() override {
#ifndef TTK_ENABLE_KAMIKAZE
      if(isEmptyCheck())
        return nullptr;
#endif
      return abstractTriangulation_->getVertexStars();
    }

    /// Get the \p localTriangleId-th triangle id of the
    /// \p vertexId-th vertex.
    ///
    /// In 2D, this function is equivalent to getVertexStar().
    ///
    /// \pre For this function to behave correctly,
    /// preconditionVertexTriangles() needs to be called
    /// on this object prior to any traversal, in a clearly distinct
    /// pre-processing step that involves no traversal at all. An error will
    /// be returned otherwise.
    /// \note It is recommended to exclude such a pre-processing step
    /// from any time performance measurement.
    ///
    /// \param vertexId Input global vertex identifier.
    /// \param localTriangleId Input local triangle identifier,
    /// in [0, getVertexTriangleNumber()].
    /// \param triangleId Output global triangle identifier.
    /// \return Returns 0 upon success, negative values otherwise.
    /// \sa getVertexTriangleNumber()
    /// \sa getVertexStar()
    inline int getVertexTriangle(const SimplexId &vertexId,
                                 const int &localTriangleId,
                                 SimplexId &triangleId) const override {

#ifndef TTK_ENABLE_KAMIKAZE
      // initialize output variable before early return
      triangleId = -1;

      if(isEmptyCheck())
        return -1;
#endif
      return abstractTriangulation_->getVertexTriangle(
        vertexId, localTriangleId, triangleId);
    }

    /// Get the number of triangles for the \p vertexId-th vertex.
    ///
    /// In 2D, this function is equivalent to getVertexStarNumber().
    ///
    /// \pre For this function to behave correctly,
    /// preconditionVertexTriangles() needs to be called
    /// on this object prior to any traversal, in a clearly distinct
    /// pre-processing step that involves no traversal at all. An error will
    /// be returned otherwise.
    /// \note It is recommended to exclude such a pre-processing step
    /// from any time performance measurement.
    /// \param vertexId Input global vertex identifier.
    /// \return Returns the number of vertex triangles.
    /// \sa getVertexStarNumber()
    inline SimplexId
      getVertexTriangleNumber(const SimplexId &vertexId) const override {

#ifndef TTK_ENABLE_KAMIKAZE
      if(isEmptyCheck())
        return -1;
#endif
      return abstractTriangulation_->getVertexTriangleNumber(vertexId);
    }

    /// \warning
    /// YOU SHOULD NOT CALL THIS FUNCTION UNLESS YOU REALLY KNOW WHAT YOU ARE
    /// DOING.
    ///
    /// Get the list of triangles for all vertices.
    ///
    /// The number of entries in this list is equal to the number of vertices.
    /// Each entry is a std::vector of identifiers whose size is equal to the
    /// number of triangles for the corresponding vertex.
    ///
    /// In implicit mode, this function will force the creation of such a
    /// list (which will be time and memory consuming).
    /// THIS IS USUALLY A BAD IDEA.
    ///
    /// In 2D, this function is equivalent to getVertexStars().
    ///
    /// \pre For this function to behave correctly,
    /// preconditionVertexTriangles() needs to be called
    /// on this object prior to any traversal, in a clearly distinct
    /// pre-processing step that involves no traversal at all. An error will
    /// be returned otherwise.
    /// \note It is recommended to exclude such a pre-processing step
    /// from any time performance measurement.
    /// \return Returns a pointer to the vertex triangle list.
    /// \sa getVertexStars()
    inline const std::vector<std::vector<SimplexId>> *
      getVertexTriangles() override {

#ifndef TTK_ENABLE_KAMIKAZE
      if(isEmptyCheck())
        return nullptr;
#endif
      return abstractTriangulation_->getVertexTriangles();
    }

    /// Check if the edge with global identifier \p edgeId is on the boundary
    /// of the domain.
    ///
    /// For 2D triangulations, this function will return true if the edge is
    /// a boundary edge. For 3D triangulations, this function will return
    /// true if the edge belongs to a boundary triangle.
    ///
    /// Here the notion of edge only makes sense if the triangulation
    /// has a dimension greater than 1 (otherwise, use the cell information).
    ///
    /// \pre For this function to behave correctly,
    /// preconditionBoundaryEdges() needs to be called
    /// on this object prior to any traversal, in a clearly distinct
    /// pre-processing step that involves no traversal at all. An error will
    /// be returned otherwise.
    /// \note It is recommended to exclude such a pre-processing step
    /// from any time performance measurement.
    /// \param edgeId Input global edge identifier.
    /// \return Returns true if the edge is on the boundary, false otherwise.
    inline bool isEdgeOnBoundary(const SimplexId &edgeId) const override {
#ifndef TTK_ENABLE_KAMIKAZE
      if(isEmptyCheck())
        return false;
#endif
      return abstractTriangulation_->isEdgeOnBoundary(edgeId);
    }

    /// Check if the data structure is empty or not.
    /// \return Returns true if empty, false otherwise.
    inline bool isEmpty() const override {
      return !abstractTriangulation_;
    }

    /// Check if the triangle with global identifier \p triangleId is on the
    /// boundary of the domain.
    ///
    /// Here the notion of triangle only makes sense if the triangulation
    /// has a dimension greater than 2 (otherwise, use the cell information).
    ///
    /// For 2D triangulations, this function will return false all the time.
    /// For 3D triangulations, this function will return true if the triangle
    /// is a boundary triangle.
    ///
    /// \pre For this function to behave correctly,
    /// preconditionBoundaryTriangles() needs to be called
    /// on this object prior to any traversal, in a clearly distinct
    /// pre-processing step that involves no traversal at all. An error will
    /// be returned otherwise.
    /// \note It is recommended to exclude such a pre-processing step
    /// from any time performance measurement.
    /// \param triangleId Input global triangle identifier.
    /// \return Returns true if the triangle is on the boundary, false
    /// otherwise.
    inline bool
      isTriangleOnBoundary(const SimplexId &triangleId) const override {
#ifndef TTK_ENABLE_KAMIKAZE
      if(isEmptyCheck())
        return false;
#endif
      return abstractTriangulation_->isTriangleOnBoundary(triangleId);
    }

    /// Check if the vertex with global identifier \p vertexId is on the
    /// boundary of the domain.
    ///
    /// For 2D triangulations, this function will return true if the vertex
    /// belongs to a boundary edge. For 3D triangulations, this function will
    /// return true if the vertex belongs to a boundary triangle.
    ///
    /// \pre For this function to behave correctly,
    /// preconditionBoundaryVertices() needs to be called
    /// on this object prior to any traversal, in a clearly distinct
    /// pre-processing step that involves no traversal at all. An error will
    /// be returned otherwise.
    /// \note It is recommended to exclude such a pre-processing step
    /// from any time performance measurement.
    /// \param vertexId Input global vertex identifier.
    /// \return Returns true if the vertex is on the boundary, false
    /// otherwise.
    inline bool isVertexOnBoundary(const SimplexId &vertexId) const override {
#ifndef TTK_ENABLE_KAMIKAZE
      if(isEmptyCheck())
        return false;
#endif
      return abstractTriangulation_->isVertexOnBoundary(vertexId);
    }

    /// Pre-process the boundary edges.
    ///
    /// This function should ONLY be called as a pre-condition to the
    /// following function(s):
    ///   - isEdgeOnBoundary()
    ///
    /// \pre This function should be called prior to any traversal, in a
    /// clearly distinct pre-processing step that involves no traversal at
    /// all. An error will be returned otherwise.
    /// \note It is recommended to exclude this pre-processing function from
    /// any time performance measurement.
    /// \return Returns 0 upon success, negative values otherwise.
    /// \sa isEdgeOnBoundary()
    inline int preconditionBoundaryEdges() override {
#ifndef TTK_ENABLE_KAMIKAZE
      if(isEmptyCheck())
        return -1;
#endif
      return abstractTriangulation_->preconditionBoundaryEdges();
    }

    /// Pre-process the boundary triangles.
    ///
    /// This function should ONLY be called as a pre-condition to the
    /// following function(s):
    ///   - isTriangleOnBoundary()
    ///
    /// \pre This function should be called prior to any traversal, in a
    /// clearly distinct pre-processing step that involves no traversal at
    /// all. An error will be returned otherwise.
    /// \note It is recommended to exclude this pre-processing function from
    /// any time performance measurement.
    /// \return Returns 0 upon success, negative values otherwise.
    /// \sa isTriangleOnBoundary()
    inline int preconditionBoundaryTriangles() override {
#ifndef TTK_ENABLE_KAMIKAZE
      if(isEmptyCheck())
        return -1;
#endif

      return abstractTriangulation_->preconditionBoundaryTriangles();
    }

    /// Pre-process the boundary vertices.
    ///
    /// This function should ONLY be called as a pre-condition to the
    /// following function(s):
    ///   - isVertexOnBoundary()
    ///
    /// \pre This function should be called prior to any traversal, in a
    /// clearly distinct pre-processing step that involves no traversal at
    /// all. An error will be returned otherwise.
    /// \note It is recommended to exclude this pre-processing function from
    /// any time performance measurement.
    /// \return Returns 0 upon success, negative values otherwise.
    /// \sa isVertexOnBoundary()
    inline int preconditionBoundaryVertices() override {
#ifndef TTK_ENABLE_KAMIKAZE
      if(isEmptyCheck())
        return -1;
#endif
      return abstractTriangulation_->preconditionBoundaryVertices();
    }

    /// Pre-process the cell edges.
    ///
    /// This function should ONLY be called as a pre-condition to the
    /// following functions:
    ///   - getCellEdge()
    ///   - getCellEdgeNumber()
    ///
    /// \pre This function should be called prior to any traversal, in a
    /// clearly distinct pre-processing step that involves no traversal at
    /// all. An error will be returned otherwise.
    /// \note It is recommended to exclude this pre-processing function from
    /// any time performance measurement.
    /// \return Returns 0 upon success, negative values otherwise.
    /// \sa getCellEdge()
    /// \sa getCellEdgeNumber()
    inline int preconditionCellEdges() override {
#ifndef TTK_ENABLE_KAMIKAZE
      if(isEmptyCheck())
        return -1;
#endif

      return abstractTriangulation_->preconditionCellEdges();
    }

    /// Pre-process the cell neighbors.
    ///
    /// This function should ONLY be called as a pre-condition to the
    /// following functions:
    ///   - getCellNeighbor()
    ///   - getCellNeighbors()
    ///   - getCellNeighborNumber()
    ///
    /// \pre This function should be called prior to any traversal, in a
    /// clearly distinct pre-processing step that involves no traversal at
    /// all. An error will be returned otherwise.
    /// \note It is recommended to exclude this pre-processing function from
    /// any time performance measurement.
    /// \return Returns 0 upon success, negative values otherwise.
    /// \sa getCellNeighbor()
    /// \sa getCellNeighbors()
    /// \sa getCellNeighborNumber()
    inline int preconditionCellNeighbors() override {

#ifndef TTK_ENABLE_KAMIKAZE
      if(isEmptyCheck())
        return -1;
#endif
      return abstractTriangulation_->preconditionCellNeighbors();
    }

    /// Pre-process the cell triangles.
    ///
    /// This function should ONLY be called as a pre-condition to the
    /// following functions:
    ///   - getCellTriangle()
    ///   - getCellTriangles()
    ///   - getCellTriangleNumber()
    ///
    /// \pre This function should be called prior to any traversal, in a
    /// clearly distinct pre-processing step that involves no traversal at
    /// all. An error will be returned otherwise.
    /// \note It is recommended to exclude this pre-processing function from
    /// any time performance measurement.
    /// \return Returns 0 upon success, negative values otherwise.
    /// \sa getCellTriangle()
    /// \sa getCellTriangles()
    /// \sa getCellTriangleNumber()
    inline int preconditionCellTriangles() override {

#ifndef TTK_ENABLE_KAMIKAZE
      if(isEmptyCheck())
        return -1;
#endif
      return abstractTriangulation_->preconditionCellTriangles();
    }

    /// Pre-process the edges.
    ///
    /// This function should ONLY be called as a pre-condition to the
    /// following functions:
    ///   - getEdges()
    ///   - getEdgeVertex()
    ///   - getNumberOfEdges()
    ///
    /// \pre This function should be called prior to any traversal, in a
    /// clearly distinct pre-processing step that involves no traversal at
    /// all. An error will be returned otherwise.
    /// \note It is recommended to exclude this pre-processing function from
    /// any time performance measurement.
    /// \return Returns 0 upon success, negative values otherwise.
    /// \sa getEdges()
    /// \sa getEdgeVertex()
    /// \sa getNumberOfEdges()
    inline int preconditionEdges() override {

#ifndef TTK_ENABLE_KAMIKAZE
      if(isEmptyCheck())
        return -1;
#endif

      return abstractTriangulation_->preconditionEdges();
    }

    /// Pre-process the edge links.
    ///
    /// This function should ONLY be called as a pre-condition to the
    /// following functions:
    ///   - getEdgeLink()
    ///   - getEdgeLinks()
    ///   - getEdgeLinkNumber()
    ///
    /// \pre This function should be called prior to any traversal, in a
    /// clearly distinct pre-processing step that involves no traversal at
    /// all. An error will be returned otherwise.
    /// \note It is recommended to exclude this pre-processing function from
    /// any time performance measurement.
    /// \return Returns 0 upon success, negative values otherwise.
    /// \sa getEdgeLink()
    /// \sa getEdgeLinks()
    /// \sa getEdgeLinkNumber()
    inline int preconditionEdgeLinks() override {

#ifndef TTK_ENABLE_KAMIKAZE
      if(isEmptyCheck())
        return -1;
#endif
      return abstractTriangulation_->preconditionEdgeLinks();
    }

    /// Pre-process the edge stars.
    ///
    /// This function should ONLY be called as a pre-condition to the
    /// following functions:
    ///   - getEdgeStar()
    ///   - getEdgeStars()
    ///   - getEdgeStarNumber()
    ///
    /// \pre This function should be called prior to any traversal, in a
    /// clearly distinct pre-processing step that involves no traversal at
    /// all. An error will be returned otherwise.
    /// \note It is recommended to exclude this pre-processing function from
    /// any time performance measurement.
    /// \return Returns 0 upon success, negative values otherwise.
    /// \sa getEdgeStar()
    /// \sa getEdgeStars()
    /// \sa getEdgeStarNumber()
    inline int preconditionEdgeStars() override {

#ifndef TTK_ENABLE_KAMIKAZE
      if(isEmptyCheck())
        return -1;
#endif
      return abstractTriangulation_->preconditionEdgeStars();
    }

    /// Pre-process the edge triangles.
    ///
    /// This function should ONLY be called as a pre-condition to the
    /// following functions:
    ///   - getEdgeTriangle()
    ///   - getEdgeTriangles()
    ///   - getEdgeTriangleNumber()
    ///
    /// \pre This function should be called prior to any traversal, in a
    /// clearly distinct pre-processing step that involves no traversal at
    /// all. An error will be returned otherwise.
    /// \note It is recommended to exclude this pre-processing function from
    /// any time performance measurement.
    /// \return Returns 0 upon success, negative values otherwise.
    /// \sa getEdgeTriangle()
    /// \sa getEdgeTriangles()
    /// \sa getEdgeTriangleNumber()
    inline int preconditionEdgeTriangles() override {

#ifndef TTK_ENABLE_KAMIKAZE
      if(isEmptyCheck())
        return -1;
#endif

      return abstractTriangulation_->preconditionEdgeTriangles();
    }

    /// Pre-process the triangles.
    ///
    /// This function should ONLY be called as a pre-condition to the
    /// following functions:
    ///   - getNumberOfTriangles()
    ///   - getTriangles()
    ///   - getTriangleVertex()
    ///
    /// \pre This function should be called prior to any traversal, in a
    /// clearly distinct pre-processing step that involves no traversal at
    /// all. An error will be returned otherwise.
    /// \note It is recommended to exclude this pre-processing function from
    /// any time performance measurement.
    /// \return Returns 0 upon success, negative values otherwise.
    /// \sa getNumberOfTriangles()
    /// \sa getTriangles()
    /// \sa getTriangleVertex()
    inline int preconditionTriangles() override {

#ifndef TTK_ENABLE_KAMIKAZE
      if(isEmptyCheck())
        return -1;
#endif
      return abstractTriangulation_->preconditionTriangles();
    }

    /// Pre-process the triangle edges.
    ///
    /// This function should ONLY be called as a pre-condition to the
    /// following functions:
    ///   - getTriangleEdge()
    ///   - getTriangleEdges()
    ///   - getTriangleEdgeNumber()
    ///
    /// \pre This function should be called prior to any traversal, in a
    /// clearly distinct pre-processing step that involves no traversal at
    /// all. An error will be returned otherwise.
    /// \note It is recommended to exclude this pre-processing function from
    /// any time performance measurement.
    /// \return Returns 0 upon success, negative values otherwise.
    /// \sa getTriangleEdge()
    /// \sa getTriangleEdges()
    /// \sa getTriangleEdgeNumber()
    inline int preconditionTriangleEdges() override {

#ifndef TTK_ENABLE_KAMIKAZE
      if(isEmptyCheck())
        return -1;
#endif
      return abstractTriangulation_->preconditionTriangleEdges();
    }

    /// Pre-process the triangle links.
    ///
    /// This function should ONLY be called as a pre-condition to the
    /// following functions:
    ///   - getTriangleLink()
    ///   - getTriangleLinks()
    ///   - getTriangleLinkNumber()
    ///
    /// \pre This function should be called prior to any traversal, in a
    /// clearly distinct pre-processing step that involves no traversal at
    /// all. An error will be returned otherwise.
    /// \note It is recommended to exclude this pre-processing function from
    /// any time performance measurement.
    /// \return Returns 0 upon success, negative values otherwise.
    /// \sa getTriangleLink()
    /// \sa getTriangleLinks()
    /// \sa getTriangleLinkNumber()
    inline int preconditionTriangleLinks() override {

#ifndef TTK_ENABLE_KAMIKAZE
      if(isEmptyCheck())
        return -1;
#endif
      return abstractTriangulation_->preconditionTriangleLinks();
    }

    /// Pre-process the triangle stars.
    ///
    /// This function should ONLY be called as a pre-condition to the
    /// following functions:
    ///   - getTriangleStar()
    ///   - getTriangleStars()
    ///   - getTriangleStarNumber()
    ///
    /// \pre This function should be called prior to any traversal, in a
    /// clearly distinct pre-processing step that involves no traversal at
    /// all. An error will be returned otherwise.
    /// \note It is recommended to exclude this pre-processing function from
    /// any time performance measurement.
    /// \return Returns 0 upon success, negative values otherwise.
    /// \sa getTriangleStar()
    /// \sa getTriangleStars()
    /// \sa getTriangleStarNumber()
    inline int preconditionTriangleStars() override {

#ifndef TTK_ENABLE_KAMIKAZE
      if(isEmptyCheck())
        return -1;
#endif

      return abstractTriangulation_->preconditionTriangleStars();
    }

    /// Pre-process the vertex edges.
    ///
    /// This function should ONLY be called as a pre-condition to the
    /// following functions:
    ///   - getVertexEdge()
    ///   - getVertexEdges()
    ///   - getVertexEdgeNumber()
    ///
    /// \pre This function should be called prior to any traversal, in a
    /// clearly distinct pre-processing step that involves no traversal at
    /// all. An error will be returned otherwise.
    /// \note It is recommended to exclude this pre-processing function from
    /// any time performance measurement.
    /// \return Returns 0 upon success, negative values otherwise.
    /// \sa getVertexEdge()
    /// \sa getVertexEdges()
    /// \sa getVertexEdgeNumber()
    inline int preconditionVertexEdges() override {

#ifndef TTK_ENABLE_KAMIKAZE
      if(isEmptyCheck())
        return -1;
#endif

      return abstractTriangulation_->preconditionVertexEdges();
    }

#if TTK_ENABLE_MPI
    /// Pre-process the distributed vertex ids.
    ///
    /// This function should ONLY be called as a pre-condition to the
    /// following functions:
    ///   - getVertexGlobalId()
    ///   - getVertexGlobalIdMap()
    ///   - getVertexLocalId()
    ///
    /// \pre This function should be called prior to any traversal, in a
    /// clearly distinct pre-processing step that involves no traversal at
    /// all. An error will be returned otherwise.
    /// \note It is recommended to exclude this pre-processing function from
    /// any time performance measurement.
    /// \return Returns 0 upon success, negative values otherwise.
    /// \sa getVertexGlobalId()
    /// \sa getVertexGlobalIdMap()
    /// \sa getVertexLocalId()
    inline int preconditionDistributedVertices() override {

#ifndef TTK_ENABLE_KAMIKAZE
      if(isEmptyCheck())
        return -1;
#endif
      return abstractTriangulation_->preconditionDistributedVertices();
    }
#endif // TTK_ENABLE_MPI

    /// Pre-process the vertex links.
    ///
    /// This function should ONLY be called as a pre-condition to the
    /// following functions:
    ///   - getVertexLink()
    ///   - getVertexLinks()
    ///   - getVertexLinkNumber()
    ///
    /// \pre This function should be called prior to any traversal, in a
    /// clearly distinct pre-processing step that involves no traversal at
    /// all. An error will be returned otherwise.
    /// \note It is recommended to exclude this pre-processing function from
    /// any time performance measurement.
    /// \return Returns 0 upon success, negative values otherwise.
    /// \sa getVertexLink()
    /// \sa getVertexLinks()
    /// \sa getVertexLinkNumber()
    inline int preconditionVertexLinks() override {

#ifndef TTK_ENABLE_KAMIKAZE
      if(isEmptyCheck())
        return -1;
#endif

      return abstractTriangulation_->preconditionVertexLinks();
    }

    /// Pre-process the vertex neighbors.
    ///
    /// This function should ONLY be called as a pre-condition to the
    /// following functions:
    ///   - getVertexNeighbor()
    ///   - getVertexNeighbors()
    ///   - getVertexNeighborNumber()
    ///
    /// \pre This function should be called prior to any traversal, in a
    /// clearly distinct pre-processing step that involves no traversal at
    /// all. An error will be returned otherwise.
    /// \note It is recommended to exclude this pre-processing function from
    /// any time performance measurement.
    /// \return Returns 0 upon success, negative values otherwise.
    /// \sa getVertexNeighbor()
    /// \sa getVertexNeighbors()
    /// \sa getVertexNeighborNumber()
    inline int preconditionVertexNeighbors() override {

#ifndef TTK_ENABLE_KAMIKAZE
      if(isEmptyCheck())
        return -1;
#endif
      return abstractTriangulation_->preconditionVertexNeighbors();
    }

    /// Pre-process the vertex stars.
    ///
    /// This function should ONLY be called as a pre-condition to the
    /// following functions:
    ///   - getVertexStar()
    ///   - getVertexStars()
    ///   - getVertexStarNumber()
    ///
    /// \pre This function should be called prior to any traversal, in a
    /// clearly distinct pre-processing step that involves no traversal at
    /// all. An error will be returned otherwise.
    /// \note It is recommended to exclude this pre-processing function from
    /// any time performance measurement.
    /// \return Returns 0 upon success, negative values otherwise.
    /// \sa getVertexStar()
    /// \sa getVertexStars()
    /// \sa getVertexStarNumber()
    inline int preconditionVertexStars() override {

#ifndef TTK_ENABLE_KAMIKAZE
      if(isEmptyCheck())
        return -1;
#endif

      return abstractTriangulation_->preconditionVertexStars();
    }

    /// Pre-process the vertex triangles.
    ///
    /// This function should ONLY be called as a pre-condition to the
    /// following functions:
    ///   - getVertexTriangle()
    ///   - getVertexTriangles()
    ///   - getVertexTriangleNumber()
    ///
    /// \pre This function should be called prior to any traversal, in a
    /// clearly distinct pre-processing step that involves no traversal at
    /// all. An error will be returned otherwise.
    /// \note It is recommended to exclude this pre-processing function from
    /// any time performance measurement.
    /// \return Returns 0 upon success, negative values otherwise.
    /// \sa getVertexTriangle()
    /// \sa getVertexTriangles()
    /// \sa getVertexTriangleNumber()
    inline int preconditionVertexTriangles() override {

#ifndef TTK_ENABLE_KAMIKAZE
      if(isEmptyCheck())
        return -1;
#endif
      return abstractTriangulation_->preconditionVertexTriangles();
    }

    /// Tune the debug level (default: 0)
    inline int setDebugLevel(const int &debugLevel) override {
      explicitTriangulation_.setDebugLevel(debugLevel);
      implicitTriangulation_.setDebugLevel(debugLevel);
      implicitPreconditionsTriangulation_.setDebugLevel(debugLevel);
      periodicImplicitTriangulation_.setDebugLevel(debugLevel);
      periodicPreconditionsTriangulation_.setDebugLevel(debugLevel);
      debugLevel_ = debugLevel;
      return 0;
    }

    // Set the cache size
    inline int setCacheSize(const float &ratio) {
      if(abstractTriangulation_ == &compactTriangulation_) {
        compactTriangulation_.initCache(ratio);
      }
      return 0;
    }

#ifdef TTK_CELL_ARRAY_NEW
    /// Here the notion of cell refers to the simplicices of maximal
    /// dimension (3D: tetrahedra, 2D: triangles, 1D: edges).
    ///
    /// \param cellNumber Number of input cells.
    /// \param connectivity Pointer to an array of long long int. It contains
    /// the list of point ids of each cell.
    /// \param offsets Pointer to an array of long long int. It has a size of
    /// cellNumber+1 and each cell contains the position of the first vertex id
    /// of this cell in the connectivity array.
    /// This corresponds to the default cell array representation in VTK 9.
    /// \return Returns 0 upon success, negative values otherwise.
    ///
    /// \note This function does not need to be called if the current object
    /// is a vtkTriangulation (this function is automatically called
    /// if needed through vtkTriangulation::setInputData()).
    ///
    /// \warning If this ttk::Triangulation object is already representing a
    /// valid triangulation, this information will be over-written (which
    /// means that pre-processing functions should be called again).
    inline int setInputCells(const SimplexId &cellNumber,
                             const LongSimplexId *connectivity,
                             const LongSimplexId *offset) {
      abstractTriangulation_ = &explicitTriangulation_;
      gridDimensions_[0] = gridDimensions_[1] = gridDimensions_[2] = -1;
      return explicitTriangulation_.setInputCells(
        cellNumber, connectivity, offset);
    }

    inline int setStellarInputCells(const SimplexId &cellNumber,
                                    const LongSimplexId *connectivity,
                                    const LongSimplexId *offset) {
      abstractTriangulation_ = &compactTriangulation_;
      gridDimensions_[0] = gridDimensions_[1] = gridDimensions_[2] = -1;
      return compactTriangulation_.setInputCells(
        cellNumber, connectivity, offset);
    }
#else
    /// Set the input cells for the triangulation.
    ///
    /// Here the notion of cell refers to the simplicices of maximal
    /// dimension (3D: tetrahedra, 2D: triangles, 1D: edges).
    ///
    /// \param cellNumber Number of input cells.
    /// \param cellArray Pointer to the input cells. This pointer should point
    /// to an array of long long int where cells are stored one after the
    /// other. In particular, each cell starts by the number of vertices in
    /// it, followed by the identifiers of its vertices. This corresponds to
    /// the default cell array representation in VTK < 9.
    /// \return Returns 0 upon success, negative values otherwise.
    ///
    /// \note This function does not need to be called if the current object
    /// is a vtkTriangulation (this function is automatically called
    /// if needed through vtkTriangulation::setInputData()).
    ///
    /// \warning If this ttk::Triangulation object is already representing a
    /// valid triangulation, this information will be over-written (which
    /// means that pre-processing functions should be called again).
    inline int setInputCells(const SimplexId &cellNumber,
                             const LongSimplexId *cellArray) {
      abstractTriangulation_ = &explicitTriangulation_;
      gridDimensions_[0] = gridDimensions_[1] = gridDimensions_[2] = -1;
      return explicitTriangulation_.setInputCells(cellNumber, cellArray);
    }

    inline int setStellarInputCells(const SimplexId &cellNumber,
                                    const LongSimplexId *cellArray) {

      abstractTriangulation_ = &compactTriangulation_;
      gridDimensions_[0] = gridDimensions_[1] = gridDimensions_[2] = -1;

      return compactTriangulation_.setInputCells(cellNumber, cellArray);
    }
#endif
    /// Set the specifications of the input grid to implicitly represent as a
    /// triangulation.
    /// \param xOrigin Input x coordinate of the grid origin.
    /// \param yOrigin Input y coordinate of the grid origin.
    /// \param zOrigin Input z coordinate of the grid origin.
    /// \param xSpacing Input spacing along the x dimension.
    /// \param ySpacing Input spacing along the y dimension.
    /// \param zSpacing Input spacing along the z dimension.
    /// \param xDim Input number of vertices along the x dimension.
    /// \param yDim Input number of vertices along the y dimension.
    /// \param zDim Input number of vertices along the z dimension.
    /// \return Returns 0 upon success, negative values otherwise.
    ///
    /// \note This function does not need to be called if the current object
    /// is a vtkTriangulation (this function is automatically called
    /// if needed through vtkTriangulation::setInputData()).
    ///
    /// \warning If this ttk::Triangulation object is already representing a
    /// valid triangulation, this information will be over-written (which
    /// means that pre-processing functions should be called again).
    inline int setInputGrid(const float &xOrigin,
                            const float &yOrigin,
                            const float &zOrigin,
                            const float &xSpacing,
                            const float &ySpacing,
                            const float &zSpacing,
                            const SimplexId &xDim,
                            const SimplexId &yDim,
                            const SimplexId &zDim) {
      gridDimensions_[0] = xDim;
      gridDimensions_[1] = yDim;
      gridDimensions_[2] = zDim;

      int ret{};

      ret |= periodicImplicitTriangulation_.setInputGrid(
        xOrigin, yOrigin, zOrigin, xSpacing, ySpacing, zSpacing, xDim, yDim,
        zDim);
      ret |= periodicPreconditionsTriangulation_.setInputGrid(
        xOrigin, yOrigin, zOrigin, xSpacing, ySpacing, zSpacing, xDim, yDim,
        zDim);
      ret |= implicitTriangulation_.setInputGrid(xOrigin, yOrigin, zOrigin,
                                                 xSpacing, ySpacing, zSpacing,
                                                 xDim, yDim, zDim);
      ret |= implicitPreconditionsTriangulation_.setInputGrid(
        xOrigin, yOrigin, zOrigin, xSpacing, ySpacing, zSpacing, xDim, yDim,
        zDim);
      const auto useImplicitPreconditions = this->processImplicitStrategy();

      this->switchGrid(this->hasPeriodicBoundaries_, useImplicitPreconditions);
      return ret;
    }

    /// Set the input grid to use period boundary conditions.
    ///
    /// \param usePeriodicBoundaries If this set to true then a triangulation
    /// with periodic boundaries will be used.
    inline void
      setPeriodicBoundaryConditions(const bool &usePeriodicBoundaries) {

      if(abstractTriangulation_ == &implicitTriangulation_
         || abstractTriangulation_ == &periodicImplicitTriangulation_
         || abstractTriangulation_ == &implicitPreconditionsTriangulation_
         || abstractTriangulation_ == &periodicPreconditionsTriangulation_) {
        if(usePeriodicBoundaries == hasPeriodicBoundaries_) {
          return;
        }
        const auto hasPreconditions{this->hasImplicitPreconditions()};

        this->switchGrid(usePeriodicBoundaries, hasPreconditions);

        // reset hasPreconditioned boolean
        AbstractTriangulation::clear();
        // but don't forget to set hasPeriodicBoundaries_
        hasPeriodicBoundaries_ = usePeriodicBoundaries;
      }
    }

    /**
     * @brief Set the input grid preconditioning strategy.
     * @param[in] strategy Strategy to implement.
     */
    inline void setImplicitPreconditions(const STRATEGY strategy) {
      if(abstractTriangulation_ == &implicitTriangulation_
         || abstractTriangulation_ == &periodicImplicitTriangulation_
         || abstractTriangulation_ == &implicitPreconditionsTriangulation_
         || abstractTriangulation_ == &periodicPreconditionsTriangulation_) {

        const auto useImplicitPreconditions
          = this->processImplicitStrategy(strategy);

        if(useImplicitPreconditions == this->hasImplicitPreconditions()) {
          return;
        }
        const auto isPeriodic{this->hasPeriodicBoundaries_};

        this->switchGrid(isPeriodic, useImplicitPreconditions);

        // reset hasPreconditioned boolean
        AbstractTriangulation::clear();
        // but don't forget to set hasImplicitPreconditions_
        hasPeriodicBoundaries_ = isPeriodic;
      }
    }

    /// Set the input 3D points of the triangulation.
    /// \param pointNumber Number of input vertices.
    /// \param pointSet Pointer to the 3D points. This pointer should point to
    /// an array of float where points are stored one after the other.
    /// In particular, each point is represented by X-Y-Z coordinates (one
    /// after the other). This corresponds to the default point set
    /// representation in VTK.
    /// \param doublePrecision Should we use double precision or stay
    /// with simple?
    /// \return Returns 0 upon success, negative values otherwise.
    ///
    /// \note This function does not need to be called if the current object
    /// is a vtkTriangulation (this function is automatically called
    /// if needed through vtkTriangulation::setInputData()).
    ///
    /// \warning If this ttk::Triangulation object is already representing a
    /// valid triangulation, this information will be over-written (which
    /// means that pre-processing functions should be called again).
    inline int setInputPoints(const SimplexId &pointNumber,
                              const void *pointSet,
                              const bool &doublePrecision = false) {

      abstractTriangulation_ = &explicitTriangulation_;
      gridDimensions_[0] = gridDimensions_[1] = gridDimensions_[2] = -1;
      return explicitTriangulation_.setInputPoints(
        pointNumber, pointSet, doublePrecision);
    }

    inline int setStellarInputPoints(const SimplexId &pointNumber,
                                     const void *pointSet,
                                     const int *indexArray,
                                     const bool &doublePrecision = false) {

      abstractTriangulation_ = &compactTriangulation_;
      gridDimensions_[0] = gridDimensions_[1] = gridDimensions_[2] = -1;
      return compactTriangulation_.setInputPoints(
        pointNumber, pointSet, indexArray, doublePrecision);
    }

    /// Tune the number of active threads (default: number of logical cores)
    inline int setThreadNumber(const ThreadId threadNumber) override {
      explicitTriangulation_.setThreadNumber(threadNumber);
      implicitTriangulation_.setThreadNumber(threadNumber);
      implicitPreconditionsTriangulation_.setThreadNumber(threadNumber);
      periodicImplicitTriangulation_.setThreadNumber(threadNumber);
      periodicPreconditionsTriangulation_.setThreadNumber(threadNumber);
      compactTriangulation_.setThreadNumber(threadNumber);
      threadNumber_ = threadNumber;
      return 0;
    }

    /// Internal usage. Pass the execution context (debug level, number of
    /// threads, etc.) to the implementing classes.
    inline int setWrapper(const Wrapper *wrapper) override {
      explicitTriangulation_.setWrapper(wrapper);
      implicitTriangulation_.setWrapper(wrapper);
      implicitPreconditionsTriangulation_.setWrapper(wrapper);
      periodicImplicitTriangulation_.setWrapper(wrapper);
      periodicPreconditionsTriangulation_.setWrapper(wrapper);
      compactTriangulation_.setWrapper(wrapper);
      return 0;
    }

    /// Returns true if the grid uses preconditions.
    inline bool hasImplicitPreconditions() const {
      return abstractTriangulation_ == &implicitPreconditionsTriangulation_
             || abstractTriangulation_ == &periodicPreconditionsTriangulation_;
    }

#ifdef TTK_ENABLE_MPI
    inline void setGlobalIds(const LongSimplexId *const cellGid,
                             const unsigned char *const ghostCellMask) {
      this->abstractTriangulation_->setGlobalIds(cellGid, ghostCellMask);
    }

    inline void setRankArray(int *rankArray) {
      if(this->abstractTriangulation_)
        this->abstractTriangulation_->setRankArray(rankArray);
    }

    inline int *getRankArray() const {
      if(this->abstractTriangulation_)
        return this->abstractTriangulation_->getRankArray();

      return nullptr;
    }

    inline void setGlobalIdsArray(ttk::LongSimplexId *globalIds) {
      if(this->abstractTriangulation_)
        this->abstractTriangulation_->setGlobalIdsArray(globalIds);
    }

<<<<<<< HEAD
    inline ttk::LongSimplexId *getGlobalIdsArray() {
=======
    inline long int *getGlobalIdsArray() const {
>>>>>>> f644db64
      if(this->abstractTriangulation_)
        return this->abstractTriangulation_->getGlobalIdsArray();

      return nullptr;
    }

#endif // TTK_ENABLE_MPI

  protected:
    inline bool isEmptyCheck() const {
      if(!abstractTriangulation_) {
        printErr("Trying to access an empty data-structure!");
        return true;
      }
      return false;
    }

    /**
     * @brief Should we precondition the implicit/periodic triangulations?
     *
     * @param[in] strategy The strategy to follow
     * @return True to perform preconditioning.
     */
    bool processImplicitStrategy(const STRATEGY strategy
                                 = STRATEGY::DEFAULT) const;

    /**
     * @brief Switch regular grid triangulation type
     *
     * @param[in] usePeriodic Use a periodic triangulation
     * @param[in] usePreconditions Perform triangulation preconditions
     */
    void switchGrid(const bool usePeriodic, const bool usePreconditions);

    AbstractTriangulation *abstractTriangulation_;
    ExplicitTriangulation explicitTriangulation_;
    ImplicitNoPreconditions implicitTriangulation_;
    ImplicitWithPreconditions implicitPreconditionsTriangulation_;
    PeriodicNoPreconditions periodicImplicitTriangulation_;
    PeriodicWithPreconditions periodicPreconditionsTriangulation_;
    CompactTriangulation compactTriangulation_;
  };
} // namespace ttk<|MERGE_RESOLUTION|>--- conflicted
+++ resolved
@@ -2702,11 +2702,7 @@
         this->abstractTriangulation_->setGlobalIdsArray(globalIds);
     }
 
-<<<<<<< HEAD
-    inline ttk::LongSimplexId *getGlobalIdsArray() {
-=======
-    inline long int *getGlobalIdsArray() const {
->>>>>>> f644db64
+    inline ttk::LongSimplexId *getGlobalIdsArray() const {
       if(this->abstractTriangulation_)
         return this->abstractTriangulation_->getGlobalIdsArray();
 
