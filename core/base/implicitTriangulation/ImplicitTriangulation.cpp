--- conflicted
+++ resolved
@@ -3244,13 +3244,10 @@
 size_t ttk::ImplicitTriangulation::computeCellRangeOffsets(
   std::vector<size_t> &nSimplicesPerRange) const {
 
-<<<<<<< HEAD
   if(!ttk::isRunningWithMPI() && ttk::MPIsize_ > 1) {
     return -1;
   }
-=======
   // 1. send to rank 0 number of edges per cell range
->>>>>>> a3b0d63c
 
   std::vector<std::vector<size_t>> nSimplicesPerRangePerRank{};
 
