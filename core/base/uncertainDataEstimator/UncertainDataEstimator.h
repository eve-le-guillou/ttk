--- conflicted
+++ resolved
@@ -275,11 +275,7 @@
     /// Execute the package.
     /// \return Returns 0 upon success, negative values otherwise.
     template <class dataType>
-<<<<<<< HEAD
-    int execute() const;
-=======
     int execute();
->>>>>>> c8fc3c7d
 
     /// Pass a pointer to an input array representing a scalarfield.
     /// The array is expected to be correctly allocated. idx in
@@ -313,11 +309,7 @@
       return 0;
     }
 
-<<<<<<< HEAD
-    inline int setOutputProbability(int idx, void *data) {
-=======
     inline int setOutputProbability(int idx, double *data) {
->>>>>>> c8fc3c7d
       if(idx < binCount_) {
         outputProbability_[idx] = data;
       }
@@ -350,17 +342,6 @@
 
     inline int setBinCount(const int &binCount) {
       binCount_ = binCount;
-<<<<<<< HEAD
-      if(outputProbability_)
-        free(outputProbability_);
-      outputProbability_ = (void **)malloc(binCount * sizeof(void *));
-      for(int b = 0; b < binCount; b++)
-        outputProbability_[b] = NULL;
-
-      if(binValues_)
-        free(binValues_);
-      binValues_ = (double *)malloc(binCount * sizeof(double));
-=======
       outputProbability_.clear();
       outputProbability_.resize(binCount);
       for(int b = 0; b < binCount; b++)
@@ -368,7 +349,6 @@
 
       binValues_.clear();
       binValues_.resize(binCount);
->>>>>>> c8fc3c7d
 
       return 0;
     }
@@ -378,14 +358,8 @@
     /// \return Returns 0 upon success, negative values otherwise
     inline int setNumberOfInputs(int numberOfInputs) {
       numberOfInputs_ = numberOfInputs;
-<<<<<<< HEAD
-      if(inputData_)
-        free(inputData_);
-      inputData_ = (void **)malloc(numberOfInputs * sizeof(void *));
-=======
       inputData_.clear();
       inputData_.resize(numberOfInputs);
->>>>>>> c8fc3c7d
       for(int i = 0; i < numberOfInputs; i++) {
         inputData_[i] = NULL;
       }
@@ -402,15 +376,6 @@
     SimplexId vertexNumber_;
     int numberOfInputs_;
     int binCount_;
-<<<<<<< HEAD
-    double *binValues_; // TODO : std::vector<double>
-    bool computeLowerBound_;
-    bool computeUpperBound_;
-    void **inputData_; // TODO : std::vector<void*>
-    void *outputLowerBoundField_;
-    void *outputUpperBoundField_;
-    void **outputProbability_; // TODO : std::vector<void*>
-=======
     std::vector<double> binValues_{};
     bool computeLowerBound_;
     bool computeUpperBound_;
@@ -418,7 +383,6 @@
     void *outputLowerBoundField_;
     void *outputUpperBoundField_;
     std::vector<double *> outputProbability_{};
->>>>>>> c8fc3c7d
     void *outputMeanField_;
   };
 } // namespace ttk
@@ -428,11 +392,7 @@
 
 // template functions
 template <class dataType>
-<<<<<<< HEAD
-int ttk::UncertainDataEstimator::execute() const {
-=======
 int ttk::UncertainDataEstimator::execute() {
->>>>>>> c8fc3c7d
 
   Timer t;
 
@@ -458,12 +418,7 @@
   // Pointers type casting
   dataType *outputLowerBoundField = (dataType *)outputLowerBoundField_;
   dataType *outputUpperBoundField = (dataType *)outputUpperBoundField_;
-<<<<<<< HEAD
-  double **outputProbability = (double **)outputProbability_;
-  dataType **inputData = (dataType **)inputData_;
-=======
   dataType **inputData = (dataType **)inputData_.data();
->>>>>>> c8fc3c7d
   double *outputMeanField = static_cast<double *>(outputMeanField_);
 
 #ifdef TTK_ENABLE_OPENMP
@@ -549,11 +504,7 @@
         idx = (int)floor((inputData[i][v] - range[0]) * binCount_
                          / (range[1] - range[0]));
         idx = (idx == binCount_) ? binCount_ - 1 : idx;
-<<<<<<< HEAD
-        outputProbability[idx][v] += increment;
-=======
         outputProbability_[idx][v] += increment;
->>>>>>> c8fc3c7d
       }
     }
   }
