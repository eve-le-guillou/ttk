#pragma once

#include <Triangulation.h>
<<<<<<< HEAD
=======

#include <array>
#include <functional>
#include <queue>
>>>>>>> 4ed077a9

namespace ttk {
  namespace Dijkstra {
    /**
     * @brief Compute the Dijkstra shortest path from source
     *
     * @param[in] source Source vertex for the Dijkstra algorithm
     * @param[in] triangulation Access to neighbor vertices
     * @param[out] outputDists Distances to source for every mesh vertex
     * @param[in] bounds Stop the algorithim if all vertices are reached
     * @param[in] mask Vector masking the triangulation
     *
     * @return 0 in case of success
     */
    template <typename T,
              typename triangulationType = ttk::AbstractTriangulation>
    int shortestPath(const SimplexId source,
                     const triangulationType &triangulation,
                     std::vector<T> &outputDists,
                     const std::vector<SimplexId> &bounds
                     = std::vector<SimplexId>(),
                     const std::vector<bool> &mask = std::vector<bool>()) {

      // should we process the whole mesh or stop at some point?
      bool processAllVertices = bounds.empty();
      // total number of vertices in the mesh
      size_t vertexNumber = triangulation.getNumberOfVertices();
      // is there a mask?
      bool isMask = !mask.empty();

      // check mask size
      if(isMask && mask.size() != vertexNumber) {
        return 1;
      }

      // list all reached bounds
      std::vector<bool> reachedBounds;

      // alloc and fill reachedBounds
      if(!processAllVertices) {
        reachedBounds.resize(bounds.size(), false);
      }

      // preprocess output vector
      outputDists.clear();
      outputDists.resize(vertexNumber, std::numeric_limits<T>::infinity());

      // link vertex and current distance to source
      using pq_t = std::pair<T, SimplexId>;

      // priority queue storing pairs of (distance, vertices TTK id)
      std::priority_queue<pq_t, std::vector<pq_t>, std::greater<pq_t>> pq;

      // init pipeline
      pq.push(std::make_pair(T(0.0F), source));
      outputDists[source] = T(0.0F);

      while(!pq.empty()) {
        auto elem = pq.top();
        pq.pop();
        auto vert = elem.second;
        std::array<float, 3> vCoords{};
        triangulation.getVertexPoint(vert, vCoords[0], vCoords[1], vCoords[2]);

        auto nneigh = triangulation.getVertexNeighborNumber(vert);

        for(SimplexId i = 0; i < nneigh; i++) {
          // neighbor Id
          SimplexId neigh{};
          triangulation.getVertexNeighbor(vert, i, neigh);

          // limit to masked vertices
          if(isMask && !mask[neigh]) {
            continue;
          }

          // neighbor coordinates
          std::array<float, 3> nCoords{};
          triangulation.getVertexPoint(
            neigh, nCoords[0], nCoords[1], nCoords[2]);
          // (square) distance between vertex and neighbor
          T distVN = Geometry::distance(vCoords.data(), nCoords.data());
          if(outputDists[neigh] > outputDists[vert] + distVN) {
            outputDists[neigh] = outputDists[vert] + distVN;
            if(!processAllVertices) {
              // check if neigh in bounds
              auto it = std::find(bounds.begin(), bounds.end(), neigh);
              if(it != bounds.end()) {
                // mark it as found
                reachedBounds[it - bounds.begin()] = true;
              }
              // break if all are found
              if(std::all_of(reachedBounds.begin(), reachedBounds.end(),
                             [](const bool v) { return v; })) {
                break;
              }
            }
            pq.push(std::make_pair(outputDists[neigh], neigh));
          }
        }
      }

      return 0;
    }

  } // namespace Dijkstra
} // namespace ttk<|MERGE_RESOLUTION|>--- conflicted
+++ resolved
@@ -1,13 +1,11 @@
 #pragma once
 
+#include <Geometry.h>
 #include <Triangulation.h>
-<<<<<<< HEAD
-=======
 
 #include <array>
 #include <functional>
 #include <queue>
->>>>>>> 4ed077a9
 
 namespace ttk {
   namespace Dijkstra {
