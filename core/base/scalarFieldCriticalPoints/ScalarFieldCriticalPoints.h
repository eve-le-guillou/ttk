--- conflicted
+++ resolved
@@ -88,19 +88,6 @@
     void checkProgressivityRequirement(const triangulationType *triangulation);
 
     template <class triangulationType = AbstractTriangulation>
-<<<<<<< HEAD
-    int getNumberOfLowerUpperComponents(
-      const SimplexId vertexId,
-      const SimplexId *const offsets,
-      const triangulationType *triangulation,
-      ttk::SimplexId &lowerComponentNumber,
-      ttk::SimplexId &upperComponentNumber,
-      bool &isLowerOnBoundary,
-      bool &isUpperOnBoundary,
-      std::vector<std::vector<ttk::SimplexId>> *upperComponents = nullptr,
-      std::vector<std::vector<ttk::SimplexId>> *lowerComponents
-      = nullptr) const;
-=======
     int getLowerUpperComponents(
       const SimplexId vertexId,
       const SimplexId *const offsets,
@@ -109,7 +96,6 @@
       bool &isUpperOnBoundary,
       std::vector<std::vector<ttk::SimplexId>> *upperComponents,
       std::vector<std::vector<ttk::SimplexId>> *lowerComponents) const;
->>>>>>> 0e5ac40f
 
     template <class triangulationType = AbstractTriangulation>
     char
@@ -487,48 +473,6 @@
   for(SimplexId i = 0; i < (SimplexId)upperList.size(); i++)
     upperList[i] = upperList[i]->find();
 
-<<<<<<< HEAD
-  std::vector<UnionFind *>::iterator it;
-  // We retrieve the lower and upper components if we want them
-  if(upperComponents != nullptr && lowerComponents != nullptr) {
-    std::vector<UnionFind *> upperUnionFind;
-    upperComponents->push_back(
-      std::vector<ttk::SimplexId>(1, upperNeighbors[0]));
-    upperUnionFind.push_back(upperList[0]);
-    for(ttk::SimplexId i = 1; i < (SimplexId)upperNeighbors.size(); i++) {
-      it
-        = std::find(upperUnionFind.begin(), upperUnionFind.end(), upperList[i]);
-      if(it != upperUnionFind.end()) {
-        upperComponents->at(it - upperUnionFind.begin())
-          .push_back(upperNeighbors[i]);
-      } else {
-        upperComponents->push_back(
-          std::vector<ttk::SimplexId>(1, upperNeighbors[i]));
-        upperUnionFind.push_back(upperList[i]);
-      }
-    }
-    std::vector<UnionFind *> lowerUnionFind;
-    lowerComponents->push_back(
-      std::vector<ttk::SimplexId>(1, lowerNeighbors[0]));
-    lowerUnionFind.push_back(lowerList[0]);
-    for(ttk::SimplexId i = 1; i < (SimplexId)lowerNeighbors.size(); i++) {
-      it
-        = std::find(lowerUnionFind.begin(), lowerUnionFind.end(), lowerList[i]);
-      if(it != lowerUnionFind.end()) {
-        lowerComponents->at(it - lowerUnionFind.begin())
-          .push_back(lowerNeighbors[i]);
-      } else {
-        lowerComponents->push_back(
-          std::vector<ttk::SimplexId>(1, lowerNeighbors[i]));
-        lowerUnionFind.push_back(lowerList[i]);
-      }
-    }
-  }
-
-  std::sort(lowerList.begin(), lowerList.end());
-  it = unique(lowerList.begin(), lowerList.end());
-  lowerList.resize(distance(lowerList.begin(), it));
-=======
   std::unordered_map<UnionFind *, std::vector<ttk::SimplexId>>::iterator it;
   std::unordered_map<UnionFind *, std::vector<ttk::SimplexId>>
     upperComponentId{};
@@ -551,7 +495,6 @@
       upperComponents->back().push_back(elt.second.at(i));
     }
   }
->>>>>>> 0e5ac40f
 
   for(ttk::SimplexId i = 0; i < (SimplexId)lowerNeighbors.size(); i++) {
     it = lowerComponentId.find(lowerList[i]);
@@ -588,13 +531,6 @@
   std::vector<std::vector<ttk::SimplexId>> *lowerComponents) const {
 
   bool isLowerOnBoundary = false, isUpperOnBoundary = false;
-<<<<<<< HEAD
-  SimplexId lowerComponentNumber, upperComponentNumber;
-  getNumberOfLowerUpperComponents(vertexId, offsets, triangulation,
-                                  lowerComponentNumber, upperComponentNumber,
-                                  isLowerOnBoundary, isUpperOnBoundary,
-                                  upperComponents, lowerComponents);
-=======
   std::vector<std::vector<ttk::SimplexId>> localUpperComponents;
   std::vector<std::vector<ttk::SimplexId>> localLowerComponents;
   if(upperComponents == nullptr) {
@@ -618,7 +554,6 @@
     }
     return (char)(CriticalType::Saddle1);
   }
->>>>>>> 0e5ac40f
 
   if(lowerComponentNumber == 0 && upperComponentNumber == 1) {
     return (char)(CriticalType::Local_minimum);
