--- conflicted
+++ resolved
@@ -224,24 +224,6 @@
   printMsg("Extracting critical points...");
 
   Timer t;
-<<<<<<< HEAD
-#if TTK_ENABLE_MPI
-  bool withMPI = isRunningWithMPI() != 0;
-#endif
-  std::vector<char> vertexTypes(vertexNumber_, (char)(CriticalType::Regular));
-#ifdef TTK_ENABLE_OPENMP
-  int chunkSize = std::max(1000, vertexNumber_ / (threadNumber_ * 100));
-#endif
-  if(triangulation) {
-#ifdef TTK_ENABLE_OPENMP
-#pragma omp parallel for schedule(dynamic,chunkSize) num_threads(threadNumber_)
-#endif
-    for(SimplexId i = 0; i < (SimplexId)vertexNumber_; i++) {
-#if TTK_ENABLE_MPI
-      if(!withMPI
-         || (withMPI
-             && (!(this->PointGhostArray[i] && ttk::type::DUPLICATEPOINT)))) {
-=======
 
   std::vector<char> vertexTypes(vertexNumber_, (char)(CriticalType::Regular));
 
@@ -257,7 +239,6 @@
 #if TTK_ENABLE_MPI
       if(!isRunningWithMPI()
          || (isRunningWithMPI() && (this->rankArray_[i] == ttk::MPIrank_))) {
->>>>>>> efdacb31
 #endif
         vertexTypes[i] = getCriticalType(i, offsets, triangulation);
 #if TTK_ENABLE_MPI
@@ -267,17 +248,6 @@
   } else if(vertexLinkEdgeLists_) {
     // legacy implementation
 #ifdef TTK_ENABLE_OPENMP
-<<<<<<< HEAD
-#pragma omp parallel for schedule(dynamic,chunkSize) num_threads(threadNumber_)
-#endif
-    for(SimplexId i = 0; i < (SimplexId)vertexNumber_; i++) {
-#if TTK_ENABLE_MPI
-      if(!withMPI
-         || (withMPI
-             && (!(this->PointGhostArray[i] && ttk::type::DUPLICATEPOINT)))) {
-#endif
-        vertexTypes[i] = getCriticalType(i, offsets, (*vertexLinkEdgeLists_)[i]);
-=======
 #pragma omp parallel for schedule(dynamic, chunkSize) num_threads(threadNumber_)
 #endif
     for(SimplexId i = 0; i < (SimplexId)vertexNumber_; i++) {
@@ -287,7 +257,6 @@
 #endif
         vertexTypes[i]
           = getCriticalType(i, offsets, (*vertexLinkEdgeLists_)[i]);
->>>>>>> efdacb31
 #if TTK_ENABLE_MPI
       }
 #endif
