--- conflicted
+++ resolved
@@ -24,10 +24,6 @@
 
 #include <BaseClass.h>
 #include <BaseMPIClass.h>
-<<<<<<< HEAD
-=======
-
->>>>>>> 9c247983
 #include <algorithm>
 #include <cerrno>
 #include <fstream>
@@ -92,10 +88,6 @@
 
     const int LINEWIDTH = 80;
   } // namespace debug
-<<<<<<< HEAD
-=======
-
->>>>>>> 9c247983
 #if TTK_ENABLE_MPI
   class Debug : public BaseMPIClass {
 #else
@@ -375,22 +367,14 @@
      * debug message.
      */
     inline void setDebugMsgPrefix(const std::string &prefix) {
-<<<<<<< HEAD
-      #if TTK_ENABLE_MPI
-=======
 #if TTK_ENABLE_MPI
->>>>>>> 9c247983
       this->debugMsgPrefix_
         = prefix.length() > 0
             ? "[" + prefix + "-" + std::to_string(MPIrank_) + "] "
             : "";
 #else
       this->debugMsgPrefix_ = prefix.length() > 0 ? "[" + prefix + "] " : "";
-<<<<<<< HEAD
-      #endif
-=======
 #endif
->>>>>>> 9c247983
     }
 
   protected:
