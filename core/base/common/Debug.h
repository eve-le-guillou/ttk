--- conflicted
+++ resolved
@@ -23,11 +23,6 @@
 #pragma once
 
 #include <BaseClass.h>
-<<<<<<< HEAD
-#include <BaseMPIClass.h>
-=======
-
->>>>>>> fc7175e8
 #include <algorithm>
 #include <cerrno>
 #include <fstream>
@@ -92,13 +87,6 @@
 
     const int LINEWIDTH = 80;
   } // namespace debug
-<<<<<<< HEAD
-#if TTK_ENABLE_MPI
-  class Debug : public BaseMPIClass {
-#else
-=======
-
->>>>>>> fc7175e8
   class Debug : public BaseClass {
 
   public:
