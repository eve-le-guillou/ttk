/// \ingroup base
/// \class ttk::AbstractTriangulation
/// \author Julien Tierny <julien.tierny@lip6.fr>
/// \date January 2016.
///
/// \brief AbstractTriangulation is an interface class that defines an interface
/// for efficient traversal methods on triangulations of piecewise linear
/// manifolds.
///
/// \sa Triangulation

#pragma once

// base code includes
#include <Cache.h>
#include <Geometry.h>
#include <Wrapper.h>

#include <array>
#include <ostream>
#include <unordered_map>

#ifdef TTK_ENABLE_KAMIKAZE
#define TTK_TRIANGULATION_INTERNAL(NAME) NAME
#else
#define TTK_TRIANGULATION_INTERNAL(NAME) NAME##Internal
#endif // TTK_ENABLE_KAMIKAZE

#define ttkTemplateMacroCase(triangulationType, triangulationClass, call) \
  case triangulationType: {                                               \
    using TTK_TT = triangulationClass;                                    \
    call;                                                                 \
  }; break

#define ttkTemplateMacro(triangulationType, call)                              \
  switch(triangulationType) {                                                  \
    ttkTemplateMacroCase(                                                      \
      ttk::Triangulation::Type::EXPLICIT, ttk::ExplicitTriangulation, call);   \
    ttkTemplateMacroCase(                                                      \
      ttk::Triangulation::Type::IMPLICIT, ttk::ImplicitNoPreconditions, call); \
    ttkTemplateMacroCase(ttk::Triangulation::Type::HYBRID_IMPLICIT,            \
                         ttk::ImplicitWithPreconditions, call);                \
    ttkTemplateMacroCase(                                                      \
      ttk::Triangulation::Type::PERIODIC, ttk::PeriodicNoPreconditions, call); \
    ttkTemplateMacroCase(ttk::Triangulation::Type::HYBRID_PERIODIC,            \
                         ttk::PeriodicWithPreconditions, call);                \
    ttkTemplateMacroCase(                                                      \
      ttk::Triangulation::Type::COMPACT, ttk::CompactTriangulation, call);     \
  }

namespace ttk {

  // forward declaration of the ttk::dcg::DiscreteGradient class to
  // give it access to the gradient cache (with a `friend`
  // declaration)
  namespace dcg {
    class DiscreteGradient;
  }

  class AbstractTriangulation : public Wrapper {

  public:
    AbstractTriangulation();

    ~AbstractTriangulation() override;

    AbstractTriangulation(const AbstractTriangulation &) = default;
    AbstractTriangulation(AbstractTriangulation &&) = default;
    AbstractTriangulation &operator=(const AbstractTriangulation &) = default;
    AbstractTriangulation &operator=(AbstractTriangulation &&) = default;

    /// Reset the triangulation data-structures.
    /// \return Returns 0 upon success, negative values otherwise.
    int clear();

    /// Computes and displays the memory footprint of the data-structure.
    /// \return Returns 0 upon success, negative values otherwise.
    size_t footprint(size_t size = 0) const;

    /// Get the \p localEdgeId-th edge of the \p cellId-th cell.
    ///
    /// Here the notion of cell refers to the simplicices of maximal
    /// dimension (3D: tetrahedra, 2D: triangles, 1D: edges).
    ///
    /// In 1D, this function is equivalent to getCellNeighbor().
    ///
    /// \pre For this function to behave correctly,
    /// preconditionCellEdges() needs to be called on this object prior to any
    /// traversal, in a clearly distinct pre-processing step that involves no
    /// traversal at all. An error will be returned otherwise.
    /// \note It is recommended to exclude such a pre-processing step
    /// from any time performance measurement.
    ///
    /// \param cellId Input global cell identifier.
    /// \param localEdgeId Input local edge identifier,
    /// in [0, getCellEdgeNumber()].
    /// \param edgeId Output global edge identifier.
    /// \return Returns 0 upon success, negative values otherwise.
    /// \sa getCellEdgeNumber()
    /// \sa getCellNeighbor()
    virtual inline int getCellEdge(const SimplexId &cellId,
                                   const int &localEdgeId,
                                   SimplexId &edgeId) const {

#ifndef TTK_ENABLE_KAMIKAZE
      // initialize output variable before early return
      edgeId = -1;

      if(!hasPreconditionedCellEdges())
        return -1;
#endif

      if(getDimensionality() == 1)
        return getCellNeighbor(cellId, localEdgeId, edgeId);

      else if(getDimensionality() == 2)
        return getTriangleEdgeInternal(cellId, localEdgeId, edgeId);

      return getCellEdgeInternal(cellId, localEdgeId, edgeId);
    }

    /// Get the number of edges for the \p cellId-th cell.
    ///
    /// Here the notion of cell refers to the simplicices of maximal
    /// dimension (3D: tetrahedra, 2D: triangles, 1D: edges).
    ///
    /// In 1D, this function is equivalent to getCellNeighborNumber().
    ///
    /// \pre For this function to behave correctly, preconditionCellEdges()
    /// needs to be called on this object prior to any traversal, in a
    /// clearly distinct pre-processing step that involves no traversal at
    /// all. An error will be returned otherwise.
    /// \note It is recommended to exclude such a pre-processing step
    /// from any time performance measurement.
    /// \param cellId Input global cell identifier.
    /// \return Returns the number of cell edges.
    /// \sa getCellNeighborNumber()
    virtual inline SimplexId getCellEdgeNumber(const SimplexId &cellId) const {
#ifndef TTK_ENABLE_KAMIKAZE
      if(!hasPreconditionedCellEdges())
        return -1;
#endif
      if(getDimensionality() == 1)
        return getCellNeighborNumber(cellId);

      else if(getDimensionality() == 2)
        return getTriangleEdgeNumber(cellId);

      return getCellEdgeNumberInternal(cellId);
    }

    /// \warning
    /// YOU SHOULD NOT CALL THIS FUNCTION UNLESS YOU REALLY KNOW WHAT YOU ARE
    /// DOING.
    ///
    /// Get the list of edges for all cells.
    ///
    /// Here the notion of cell refers to the simplicices of maximal
    /// dimension (3D: tetrahedra, 2D: triangles, 1D: edges).
    ///
    /// The number of entries in this list is equal to the number of cells.
    /// Each entry is a std::vector of identifiers whose size is equal to the
    /// number of edges for the corresponding cell.
    ///
    /// In implicit mode, this function will force the creation of such a
    /// list (which will be time and memory consuming).
    /// THIS IS USUALLY A BAD IDEA.
    ///
    /// In 1D, this function is equivalent to getCellNeighbors().
    ///
    /// \pre For this function to behave correctly,
    /// preconditionCellEdges() needs to be called
    /// on this object prior to any traversal, in a clearly distinct
    /// pre-processing step that involves no traversal at all. An error will
    /// be returned otherwise.
    /// \note It is recommended to exclude such a pre-processing step
    /// from any time performance measurement.
    /// \return Returns a pointer to the cell edge list.
    /// \sa getCellNeighbors()
    virtual inline const std::vector<std::vector<SimplexId>> *getCellEdges() {
#ifndef TTK_ENABLE_KAMIKAZE
      if(!hasPreconditionedCellEdges())
        return nullptr;
#endif
      if(getDimensionality() == 1)
        return getCellNeighbors();

      else if(getDimensionality() == 2)
        return getTriangleEdgesInternal();

      return getCellEdgesInternal();
    }

    /// Get the \p localNeighborId-th cell neighbor of the \p cellId-th cell.
    ///
    /// Here the notion of cell refers to the simplicices of maximal
    /// dimension (3D: tetrahedra, 2D: triangles, 1D: edges).
    ///
    /// \pre For this function to behave correctly,
    /// preconditionCellNeighbors() needs to be called
    /// on this object prior to any traversal, in a clearly distinct
    /// pre-processing step that involves no traversal at all. An error will
    /// be returned otherwise.
    /// \note It is recommended to exclude such a pre-processing step
    /// from any time performance measurement.
    ///
    /// \param cellId Input global cell identifier.
    /// \param localNeighborId Input local neighbor identifier,
    /// in [0, getCellNeighborNumber()].
    /// \param neighborId Output global neighbor cell identifier.
    /// \return Returns 0 upon success, negative values otherwise.
    /// \sa getCellNeighborNumber()
    virtual inline int getCellNeighbor(const SimplexId &cellId,
                                       const int &localNeighborId,
                                       SimplexId &neighborId) const {

#ifndef TTK_ENABLE_KAMIKAZE
      // initialize output variable before early return
      neighborId = -1;

      if(!hasPreconditionedCellNeighbors())
        return -1;
#endif
      return getCellNeighborInternal(cellId, localNeighborId, neighborId);
    }

    /// Get the number of cell neighbors for the \p cellId-th cell.
    ///
    /// Here the notion of cell refers to the simplicices of maximal
    /// dimension (3D: tetrahedra, 2D: triangles, 1D: edges).
    ///
    /// \pre For this function to behave correctly,
    /// preconditionCellNeighbors() needs to be called
    /// on this object prior to any traversal, in a clearly distinct
    /// pre-processing step that involves no traversal at all. An error will
    /// be returned otherwise.
    /// \note It is recommended to exclude such a pre-processing step
    /// from any time performance measurement.
    /// \param cellId Input global cell identifier.
    /// \return Returns the number of cell neighbors.
    virtual inline SimplexId
      getCellNeighborNumber(const SimplexId &cellId) const {

#ifndef TTK_ENABLE_KAMIKAZE
      if(!hasPreconditionedCellNeighbors())
        return -1;
#endif
      return getCellNeighborNumberInternal(cellId);
    }

    /// \warning
    /// YOU SHOULD NOT CALL THIS FUNCTION UNLESS YOU REALLY KNOW WHAT YOU ARE
    /// DOING.
    ///
    /// Get the list of cell neighbors for all cells.
    ///
    /// Here the notion of cell refers to the simplicices of maximal
    /// dimension (3D: tetrahedra, 2D: triangles, 1D: edges).
    ///
    /// The number of entries in this list is equal to the number of cells.
    /// Each entry is a std::vector of identifiers whose size is equal to the
    /// number of neighbor cells for the corresponding cell.
    ///
    /// In implicit mode, this function will force the creation of such a
    /// list (which will be time and memory consuming).
    /// THIS IS USUALLY A BAD IDEA.
    ///
    /// \pre For this function to behave correctly,
    /// preconditionCellNeighbors() needs to be called
    /// on this object prior to any traversal, in a clearly distinct
    /// pre-processing step that involves no traversal at all. An error will
    /// be returned otherwise.
    /// \note It is recommended to exclude such a pre-processing step
    /// from any time performance measurement.
    /// \return Returns a pointer to the cell neighbor list.
    virtual inline const std::vector<std::vector<SimplexId>> *
      getCellNeighbors() {
#ifndef TTK_ENABLE_KAMIKAZE
      if(!hasPreconditionedCellNeighbors())
        return nullptr;
#endif
      return getCellNeighborsInternal();
    }

    /// Get the \p localTriangleId-th triangle id of the \p cellId-th cell.
    ///
    /// Here the notion of cell refers to the simplicices of maximal
    /// dimension (3D: tetrahedra, 2D: triangles, 1D: edges).
    ///
    /// In 2D, this function is equivalent to getCellNeighbor().
    ///
    /// \pre For this function to behave correctly,
    /// preconditionCellTriangles() needs to be called
    /// on this object prior to any traversal, in a clearly distinct
    /// pre-processing step that involves no traversal at all. An error will
    /// be returned otherwise.
    /// \note It is recommended to exclude such a pre-processing step
    /// from any time performance measurement.
    ///
    /// \param cellId Input global cell identifier.
    /// \param localTriangleId Input local triangle identifier,
    /// in [0, getCellTriangleNumber()].
    /// \param triangleId Output global triangle identifier.
    /// \return Returns 0 upon success, negative values otherwise.
    /// \sa getCellTriangleNumber()
    /// \sa getCellNeighbor()
    virtual inline int getCellTriangle(const SimplexId &cellId,
                                       const int &localTriangleId,
                                       SimplexId &triangleId) const {
#ifndef TTK_ENABLE_KAMIKAZE
      // initialize output variable before early return
      triangleId = -1;

      if(getDimensionality() == 1)
        return -1;

      if(!hasPreconditionedCellTriangles())
        return -2;
#endif
      if(getDimensionality() == 2)
        return getCellNeighbor(cellId, localTriangleId, triangleId);

      return getCellTriangleInternal(cellId, localTriangleId, triangleId);
    }

    /// Get the number of triangles for the \p cellId-th cell.
    ///
    /// Here the notion of cell refers to the simplicices of maximal
    /// dimension (3D: tetrahedra, 2D: triangles, 1D: edges).
    ///
    /// In 2D, this function is equivalent to getCellNeighborNumber().
    ///
    /// \pre For this function to behave correctly,
    /// preconditionCellTriangles() needs to be called
    /// on this object prior to any traversal, in a clearly distinct
    /// pre-processing step that involves no traversal at all. An error will
    /// be returned otherwise.
    /// \note It is recommended to exclude such a pre-processing step
    /// from any time performance measurement.
    /// \param cellId Input global cell identifier.
    /// \return Returns the number of cell triangles.
    /// \sa getCellNeighborNumber()
    virtual inline SimplexId
      getCellTriangleNumber(const SimplexId &cellId) const {
#ifndef TTK_ENABLE_KAMIKAZE
      if(getDimensionality() == 1)
        return -1;

      if(!hasPreconditionedCellTriangles())
        return -2;
#endif
      if(getDimensionality() == 2)
        return getCellNeighborNumber(cellId);

      return getCellTriangleNumberInternal(cellId);
    }

    /// \warning
    /// YOU SHOULD NOT CALL THIS FUNCTION UNLESS YOU REALLY KNOW WHAT YOU ARE
    /// DOING.
    ///
    /// Get the list of triangles for all cells.
    ///
    /// Here the notion of cell refers to the simplicices of maximal
    /// dimension (3D: tetrahedra, 2D: triangles, 1D: edges).
    ///
    /// Also, the notion of triangle only makes sense if the triangulation
    /// has a dimension greater than 2 (otherwise, use the cell information).
    ///
    /// The number of entries in this list is equal to the number of cells.
    /// Each entry is a std::vector of identifiers whose size is equal to the
    /// number of triangles for the corresponding cell.
    ///
    /// In implicit mode, this function will force the creation of such a
    /// list (which will be time and memory consuming).
    /// THIS IS USUALLY A BAD IDEA.
    ///
    /// In 2D, this function is equivalent to getCellNeighbors().
    ///
    /// \pre For this function to behave correctly,
    /// preconditionCellTriangles() needs to be called
    /// on this object prior to any traversal, in a clearly distinct
    /// pre-processing step that involves no traversal at all. An error will
    /// be returned otherwise.
    /// \note It is recommended to exclude such a pre-processing step
    /// from any time performance measurement.
    /// \return Returns a pointer to the cell triangle list.
    /// \sa getCellNeighbors()
    virtual inline const std::vector<std::vector<SimplexId>> *
      getCellTriangles() {
#ifndef TTK_ENABLE_KAMIKAZE
      if(getDimensionality() == 1)
        return nullptr;

      if(!hasPreconditionedCellTriangles())
        return nullptr;
#endif
      if(getDimensionality() == 2)
        return getCellNeighbors();

      return getCellTrianglesInternal();
    }

    /// Get the \p localVertexId-th vertex identifier of the \p cellId-th
    /// cell.
    ///
    /// Here the notion of cell refers to the simplicices of maximal
    /// dimension (3D: tetrahedra, 2D: triangles, 1D: edges).
    /// \param cellId Input global cell identifier.
    /// \param localVertexId Input local vertex identifier,
    /// in [0, getCellVertexNumber()].
    /// \param vertexId Ouput global vertex identifier.
    /// \return Returns 0 upon success, negative values otherwise.
    /// \sa getCellVertexNumber()
    virtual inline int getCellVertex(const SimplexId &cellId,
                                     const int &localVertexId,
                                     SimplexId &vertexId) const {

      return getCellVertexInternal(cellId, localVertexId, vertexId);
    }

    /// Get the number of vertices in a cell.
    ///
    /// Here the notion of cell refers to the simplicices of maximal
    /// dimension (3D: tetrahedra, 2D: triangles, 1D: edges).
    /// \param cellId Input global cell identifier.
    /// \returns Number of vertices in the cell.
    virtual inline SimplexId
      getCellVertexNumber(const SimplexId &cellId) const {
      return getCellVertexNumberInternal(cellId);
    }

    /// Get the dimensionality of the triangulation (this value is equal to
    /// the dimension of the simplex with largest dimensionality).
    /// \return Returns the dimensionality of the triangulation.
    virtual inline int getDimensionality() const {
      return getDimensionalityInternal();
    }

    /// \warning
    /// YOU SHOULD NOT CALL THIS FUNCTION UNLESS YOU REALLY KNOW WHAT YOU ARE
    /// DOING.
    ///
    /// Get the list of edges of the triangulation.
    ///
    /// Here the notion of edge only makes sense if the triangulation has a
    /// dimension greater than 1 (otherwise, use the cell information).
    ///
    /// The number of entries in this list is equal to the number of edges.
    /// Each entry is a std::pair of vertex identifiers.
    ///
    /// In implicit mode, this function will force the creation of such a
    /// list (which will be time and memory consuming).
    /// THIS IS USUALLY A BAD IDEA.
    ///
    /// \pre For this function to behave correctly,
    /// preconditionEdges() needs to be called
    /// on this object prior to any traversal, in a clearly distinct
    /// pre-processing step that involves no traversal at all. An error will
    /// be returned otherwise.
    /// \note It is recommended to exclude such a pre-processing step
    /// from any time performance measurement.
    /// \return Returns a pointer to the edge list.
    virtual inline const std::vector<std::array<SimplexId, 2>> *getEdges() {
#ifndef TTK_ENABLE_KAMIKAZE
      if(getDimensionality() == 1)
        return nullptr;

      if(!hasPreconditionedEdges())
        return nullptr;
#endif
      return getEdgesInternal();
    }

    /// Get the \p localLinkId-th simplex of the link of the \p edgeId-th
    /// edge.
    ///
    /// The output \p linkId refers in 2D to a vertex identifier and in 3D
    /// to an edge identifier. It returns a negative value in 1D.
    ///
    /// \pre For this function to behave correctly,
    /// preconditionEdgeLinks() needs to be called
    /// on this object prior to any traversal, in a clearly distinct
    /// pre-processing step that involves no traversal at all. An error will
    /// be returned otherwise.
    /// \note It is recommended to exclude such a pre-processing step
    /// from any time performance measurement.
    /// \param edgeId Input global edge identifier.
    /// \param localLinkId Input local link simplex identifier,
    /// in [0, getEdgeLinkNumber()].
    /// \param linkId Output link simplex identifier.
    /// \return Returns 0 upon success, negative values otherwise.
    /// \sa getEdgeLinkNumber()
    virtual inline int getEdgeLink(const SimplexId &edgeId,
                                   const int &localLinkId,
                                   SimplexId &linkId) const {
#ifndef TTK_ENABLE_KAMIKAZE
      // initialize output variable before early return
      linkId = -1;

      if(getDimensionality() == 1)
        return -1;

      if(!hasPreconditionedEdgeLinks())
        return -2;
#endif
      return getEdgeLinkInternal(edgeId, localLinkId, linkId);
    }

    /// Get the number of simplicies in the link of the \p edgeId-th edge.
    ///
    /// In 2D, this will return the number of vertices in the link, in 3D the
    /// number of edges. It returns a negative value in 1D.
    ///
    /// \pre For this function to behave correctly,
    /// preconditionEdgeLinks() needs to be called
    /// on this object prior to any traversal, in a clearly distinct
    /// pre-processing step that involves no traversal at all. An error will
    /// be returned otherwise.
    /// \note It is recommended to exclude such a pre-processing step
    /// from any time performance measurement.
    /// \param edgeId Input global edge identifier.
    /// \return Returns the number of cells in the link of the edge.
    virtual inline SimplexId getEdgeLinkNumber(const SimplexId &edgeId) const {
#ifndef TTK_ENABLE_KAMIKAZE
      if(getDimensionality() == 1)
        return -1;

      if(!hasPreconditionedEdgeLinks())
        return -2;
#endif
      return getEdgeLinkNumberInternal(edgeId);
    }

    /// \warning
    /// YOU SHOULD NOT CALL THIS FUNCTION UNLESS YOU REALLY KNOW WHAT YOU ARE
    /// DOING.
    ///
    /// Get the list of link simplices for all edges.
    ///
    /// The number of entries in this list is equal to the number of edges.
    /// Each entry is a std::vector of identifiers representing vertices in
    /// 2D and
    /// edges in 3D. It returns NULL in 1D.
    ///
    /// In implicit mode, this function will force the creation of such a
    /// list (which will be time and memory consuming).
    /// THIS IS USUALLY A BAD IDEA.
    ///
    /// \pre For this function to behave correctly,
    /// preconditionEdgeLinks() needs to be called
    /// on this object prior to any traversal, in a clearly distinct
    /// pre-processing step that involves no traversal at all. An error will
    /// be returned otherwise.
    /// \note It is recommended to exclude such a pre-processing step
    /// from any time performance measurement.
    /// \return Returns a pointer to the edge link list.
    virtual inline const std::vector<std::vector<SimplexId>> *getEdgeLinks() {
#ifndef TTK_ENABLE_KAMIKAZE
      if(getDimensionality() == 1)
        return nullptr;

      if(!hasPreconditionedEdgeLinks())
        return nullptr;
#endif
      return getEdgeLinksInternal();
    }

    /// Get the \p localStarId-th cell of the star of the \p edgeId-th edge.
    ///
    /// Here the notion of cell refers to the simplicices of maximal
    /// dimension (3D: tetrahedra, 2D: triangles, 1D: edges).
    ///
    /// Also, the notion of edge only makes sense if the triangulation has a
    /// dimension greater than 1 (otherwise, use the cell information).
    ///
    /// \pre For this function to behave correctly,
    /// preconditionEdgeStars() needs to be called
    /// on this object prior to any traversal, in a clearly distinct
    /// pre-processing step that involves no traversal at all. An error will
    /// be returned otherwise.
    /// \note It is recommended to exclude such a pre-processing step
    /// from any time performance measurement.
    ///
    /// \param edgeId Input global edge identifier.
    /// \param localStarId Input local star cell identifier,
    /// in [0, getEdgeStarNumber()].
    /// \param starId Output global star cell identifier.
    /// \return Returns 0 upon success, negative values otherwise.
    /// \sa getEdgeStarNumber()
    virtual inline int getEdgeStar(const SimplexId &edgeId,
                                   const int &localStarId,
                                   SimplexId &starId) const {

#ifndef TTK_ENABLE_KAMIKAZE
      // initialize output variable before early return
      starId = -1;

      if(getDimensionality() == 1)
        return -1;

      if(!hasPreconditionedEdgeStars())
        return -2;
#endif
      return getEdgeStarInternal(edgeId, localStarId, starId);
    }

    /// Get the number of star cells for the \p edgeId-th edge.
    ///
    /// Here the notion of cell refers to the simplicices of maximal
    /// dimension (3D: tetrahedra, 2D: triangles, 1D: edges).
    ///
    /// Also, the notion of edge only makes sense if the triangulation has a
    /// dimension greater than 1 (otherwise, use the cell information).
    ///
    /// \pre For this function to behave correctly,
    /// preconditionEdgeStars() needs to be called
    /// on this object prior to any traversal, in a clearly distinct
    /// pre-processing step that involves no traversal at all. An error will
    /// be returned otherwise.
    /// \note It is recommended to exclude such a pre-processing step
    /// from any time performance measurement.
    /// \param edgeId Input global edge identifier
    /// \return Returns the number of star cells.
    virtual inline SimplexId getEdgeStarNumber(const SimplexId &edgeId) const {
#ifndef TTK_ENABLE_KAMIKAZE
      if(getDimensionality() == 1)
        return -1;

      if(!hasPreconditionedEdgeStars())
        return -2;
#endif
      return getEdgeStarNumberInternal(edgeId);
    }

    /// \warning
    /// YOU SHOULD NOT CALL THIS FUNCTION UNLESS YOU REALLY KNOW WHAT YOU ARE
    /// DOING.
    ///
    /// Get the list of star cell identifiers for all edges.
    ///
    /// Here the notion of cell refers to the simplicices of maximal
    /// dimension (3D: tetrahedra, 2D: triangles, 1D: edges).
    ///
    /// Also, the notion of edge only makes sense if the triangulation has a
    /// dimension greater than 1 (otherwise, use the cell information).
    ///
    /// The number of entries in this list is equal to the number of edges.
    /// Each entry is a std::vector of identifiers whose size is equal to the
    /// number of star cells for the corresponding edge.
    ///
    /// In implicit mode, this function will force the creation of such a
    /// list (which will be time and memory consuming).
    /// THIS IS USUALLY A BAD IDEA.
    ///
    /// \pre For this function to behave correctly,
    /// preconditionEdgeStars() needs to be called
    /// on this object prior to any traversal, in a clearly distinct
    /// pre-processing step that involves no traversal at all. An error will
    /// be returned otherwise.
    /// \note It is recommended to exclude such a pre-processing step
    /// from any time performance measurement.
    /// \return Returns a pointer to the edge star list.
    virtual inline const std::vector<std::vector<SimplexId>> *getEdgeStars() {
#ifndef TTK_ENABLE_KAMIKAZE
      if(getDimensionality() == 1)
        return nullptr;

      if(!hasPreconditionedEdgeStars())
        return nullptr;
#endif
      return getEdgeStarsInternal();
    }

    /// Get the \p localTriangleId-th triangle id of the \p edgeId-th edge.
    ///
    /// In 2D, this function is equivalent to getEdgeStar().
    ///
    /// \pre For this function to behave correctly,
    /// preconditionEdgeTriangles() needs to be called
    /// on this object prior to any traversal, in a clearly distinct
    /// pre-processing step that involves no traversal at all. An error will
    /// be returned otherwise.
    /// \note It is recommended to exclude such a pre-processing step
    /// from any time performance measurement.
    ///
    /// \param edgeId Input global edge identifier.
    /// \param localTriangleId Input local triangle identifier,
    /// in [0, getEdgeTriangleNumber()].
    /// \param triangleId Output global triangle identifier.
    /// \return Returns 0 upon success, negative values otherwise.
    /// \sa getEdgeTriangleNumber()
    /// \sa getEdgeStar()
    virtual inline int getEdgeTriangle(const SimplexId &edgeId,
                                       const int &localTriangleId,
                                       SimplexId &triangleId) const {
#ifndef TTK_ENABLE_KAMIKAZE
      // initialize output variable before early return
      triangleId = -1;

      if(getDimensionality() == 1)
        return -1;

      if(!hasPreconditionedEdgeTriangles())
        return -2;
#endif
      if(getDimensionality() == 2)
        return getEdgeStar(edgeId, localTriangleId, triangleId);

      return getEdgeTriangleInternal(edgeId, localTriangleId, triangleId);
    }

    /// Get the number of triangles for the \p edgeId-th edge.
    ///
    /// In 2D, this function is equivalent to getEdgeStarNumber().
    ///
    /// \pre For this function to behave correctly,
    /// preconditionEdgeTriangles() needs to be called
    /// on this object prior to any traversal, in a clearly distinct
    /// pre-processing step that involves no traversal at all. An error will
    /// be returned otherwise.
    /// \note It is recommended to exclude such a pre-processing step
    /// from any time performance measurement.
    /// \param edgeId Input global edge identifier.
    /// \return Returns the number of edge triangles.
    /// \sa getEdgeStarNumber
    virtual inline SimplexId
      getEdgeTriangleNumber(const SimplexId &edgeId) const {
#ifndef TTK_ENABLE_KAMIKAZE
      if(getDimensionality() == 1)
        return -1;

      if(!hasPreconditionedEdgeTriangles())
        return -2;
#endif

      if(getDimensionality() == 2)
        return getEdgeStarNumber(edgeId);

      return getEdgeTriangleNumberInternal(edgeId);
    }

    /// \warning
    /// YOU SHOULD NOT CALL THIS FUNCTION UNLESS YOU REALLY KNOW WHAT YOU ARE
    /// DOING.
    ///
    /// Get the list of triangles for all edges.
    ///
    /// The number of entries in this list is equal to the number of edges.
    /// Each entry is a std::vector of identifiers whose size is equal to the
    /// number of triangles for the corresponding edge.
    ///
    /// In implicit mode, this function will force the creation of such a
    /// list (which will be time and memory consuming).
    /// THIS IS USUALLY A BAD IDEA.
    ///
    /// In 2D, this function is equivalent to getEdgeStars().
    ///
    /// \pre For this function to behave correctly,
    /// preconditionEdgeTriangles() needs to be called
    /// on this object prior to any traversal, in a clearly distinct
    /// pre-processing step that involves no traversal at all. An error will
    /// be returned otherwise.
    /// \note It is recommended to exclude such a pre-processing step
    /// from any time performance measurement.
    /// \return Returns a pointer to the edge triangle list.
    /// \sa getEdgeStars
    virtual inline const std::vector<std::vector<SimplexId>> *
      getEdgeTriangles() {
#ifndef TTK_ENABLE_KAMIKAZE
      if(getDimensionality() == 1)
        return nullptr;

      if(!hasPreconditionedEdgeTriangles())
        return nullptr;
#endif

      if(getDimensionality() == 2)
        return getEdgeStars();

      return getEdgeTrianglesInternal();
    }

    /// Get the \p localVertexId-th vertex identifier of the \p edgeId-th
    /// edge.
    ///
    /// In 1D, this function is equivalent to getCellVertex().
    ///
    /// \pre For this function to behave correctly,
    /// preconditionEdges() needs to be called
    /// on this object prior to any traversal, in a clearly distinct
    /// pre-processing step that involves no traversal at all. An error will
    /// be returned otherwise.
    /// \note It is recommended to exclude such a pre-processing step
    /// from any time performance measurement.
    /// \param edgeId Input global edge identifier.
    /// \param localVertexId Input local vertex identifier (0 or 1).
    /// \param vertexId Output global vertex identifier.
    /// \return Returns 0 upon success, negative values otherwise.
    /// \sa getCellVertex()
    virtual inline int getEdgeVertex(const SimplexId &edgeId,
                                     const int &localVertexId,
                                     SimplexId &vertexId) const {
#ifndef TTK_ENABLE_KAMIKAZE
      // initialize output variable before early return
      vertexId = -1;

      if(!hasPreconditionedEdges())
        return -2;
#endif
      if(getDimensionality() == 1)
        return getCellVertex(edgeId, localVertexId, vertexId);

      return getEdgeVertexInternal(edgeId, localVertexId, vertexId);
    }

    /// Get the number of vertices of a particular edge.
    /// Always returns 2.
    inline int getEdgeVertexNumber(const SimplexId ttkNotUsed(edgeId)) const {
      return 2;
    }

    /// Get the dimensions of the grid if the current object is the implicit
    /// triangulation of a regular grid.
    /// \param dimensions Vector that will be filled with the dimensions of
    /// the grid. This std::vector has 3 entries (first: x, second: y,
    /// third: z).
    /// \return Returns 0 upon success, negative values otherwise (for
    /// instance, if the object is not representing a regular grid).
    virtual inline int getGridDimensions(std::vector<int> &dimensions) {

      if((gridDimensions_[0] == -1) && (gridDimensions_[1] == -1)
         && (gridDimensions_[2] == -1)) {
        return -1;
      }

      dimensions.resize(3);
      dimensions[0] = gridDimensions_[0];
      dimensions[1] = gridDimensions_[1];
      dimensions[2] = gridDimensions_[2];

      return 0;
    }

    /// Get the number of cells in the triangulation.
    ///
    /// Here the notion of cell refers to the simplicices of maximal
    /// dimension (3D: tetrahedra, 2D: triangles, 1D: edges).
    /// \return Returns the number of cells.
    virtual inline SimplexId getNumberOfCells() const {
      return getNumberOfCellsInternal();
    }

    /// Get the number of edges in the triangulation.
    ///
    /// In 1D, this function is equivalent to getNumberOfCells().
    ///
    /// \pre For this function to behave correctly,
    /// preconditionEdges() needs to be called
    /// on this object prior to any traversal, in a clearly distinct
    /// pre-processing step that involves no traversal at all. An error will
    /// be returned otherwise.
    /// \note It is recommended to exclude such a pre-processing step
    /// from any time performance measurement.
    /// \return Returns the number of edges.
    /// \sa getNumberOfCells()
    virtual inline SimplexId getNumberOfEdges() const {
#ifndef TTK_ENABLE_KAMIKAZE
      if(!hasPreconditionedEdges())
        return -2;
#endif
      if(getDimensionality() == 1)
        return getNumberOfCells();

      return getNumberOfEdgesInternal();
    }

    /// Get the number of triangles in the triangulation.
    ///
    /// In 2D, this function is equivalent to getNumberOfCells().
    ///
    /// \pre For this function to behave correctly,
    /// preconditionTriangles() needs to be called
    /// on this object prior to any traversal, in a clearly distinct
    /// pre-processing step that involves no traversal at all. An error will
    /// be returned otherwise.
    /// \note It is recommended to exclude such a pre-processing step
    /// from any time performance measurement.
    /// \return Returns the number of triangles.
    /// \sa getNumberOfCells()
    virtual inline SimplexId getNumberOfTriangles() const {
#ifndef TTK_ENABLE_KAMIKAZE
      if(getDimensionality() == 1)
        return -1;

      if(!hasPreconditionedTriangles())
        return -2;
#endif
      if(getDimensionality() == 2)
        return getNumberOfCells();

      return getNumberOfTrianglesInternal();
    }

    /// Get the number of vertices in the triangulation.
    /// \return Returns the number of vertices.
    virtual inline SimplexId getNumberOfVertices() const {
      return getNumberOfVerticesInternal();
    }

    /// \warning
    /// YOU SHOULD NOT CALL THIS FUNCTION UNLESS YOU REALLY KNOW WHAT YOU ARE
    /// DOING.
    ///
    /// Get the list of triangles of the triangulation.
    ///
    /// Here the notion of triangle only makes sense if the triangulation has
    /// a dimension greater than 2 (otherwise, use the cell information).
    ///
    /// The number of entries in this list is equal to the number of
    /// triangles.
    /// Each entry is a std::vector of vertex identifiers.
    ///
    /// In implicit mode, this function will force the creation of such a
    /// list (which will be time and memory consuming).
    /// THIS IS USUALLY A BAD IDEA.
    /// \pre For this function to behave correctly,
    /// preconditionTriangles() needs to be called
    /// on this object prior to any traversal, in a clearly distinct
    /// pre-processing step that involves no traversal at all. An error will
    /// be returned otherwise.
    /// \note It is recommended to exclude such a pre-processing step
    /// from any time performance measurement.
    /// \return Returns a pointer to the triangle list.
    virtual inline const std::vector<std::array<SimplexId, 3>> *getTriangles() {
#ifndef TTK_ENABLE_KAMIKAZE
      if(!hasPreconditionedTriangles())
        return nullptr;
#endif
      return getTrianglesInternal();
    }

    /// Get the \p localEdgeId-th edge of the \p triangleId-th triangle.
    ///
    /// In 2D, this function is equivalent to getCellEdge().
    ///
    /// \pre For this function to behave correctly,
    /// preconditionTriangleEdges() needs to be called
    /// on this object prior to any traversal, in a clearly distinct
    /// pre-processing step that involves no traversal at all. An error will
    /// be returned otherwise.
    /// \note It is recommended to exclude such a pre-processing step
    /// from any time performance measurement.
    /// \param triangleId Input global triangle identifier.
    /// \param localEdgeId Input local edge identifier,
    /// in [0, getTriangleEdgeNumber()].
    /// \param edgeId Output global edge identifier.
    /// \return Returns 0 upon success, negative values otherwise.
    /// \sa getTriangleEdgeNumber()
    /// \sa getCellEdge()
    virtual inline int getTriangleEdge(const SimplexId &triangleId,
                                       const int &localEdgeId,
                                       SimplexId &edgeId) const {
#ifndef TTK_ENABLE_KAMIKAZE
      // initialize output variable before early return
      edgeId = -1;

      if(getDimensionality() == 1)
        return -1;

      if(!hasPreconditionedTriangleEdges())
        return -2;
#endif

      return getTriangleEdgeInternal(triangleId, localEdgeId, edgeId);
    }

    /// Get the number of edges of the \p triangleId-th triangle.
    ///
    /// In 2D, this function is equivalent to getCellEdgeNumber().
    ///
    /// \pre For this function to behave correctly,
    /// preconditionTriangleEdges() needs to be called
    /// on this object prior to any traversal, in a clearly distinct
    /// pre-processing step that involves no traversal at all. An error will
    /// be returned otherwise.
    /// \note It is recommended to exclude such a pre-processing step
    /// from any time performance measurement.
    /// \param triangleId Input global triangle identifier.
    /// \return Returns the number of cells in the link of the triangle.
    /// \sa getCellEdgeNumber()
    virtual inline SimplexId
      getTriangleEdgeNumber(const SimplexId &triangleId) const {
#ifndef TTK_ENABLE_KAMIKAZE
      if(getDimensionality() == 1)
        return -1;

      if(!hasPreconditionedTriangleEdges())
        return -2;
#endif

      return getTriangleEdgeNumberInternal(triangleId);
    }

    /// \warning
    /// YOU SHOULD NOT CALL THIS FUNCTION UNLESS YOU REALLY KNOW WHAT YOU ARE
    /// DOING.
    ///
    /// Get the list of edges for all triangles.
    ///
    /// The number of entries in this list is equal to the number of
    /// triangles. Each entry is a std::vector of identifiers representing the
    /// edges connected to the triangle (3).
    ///
    /// In implicit mode, this function will force the creation of such a
    /// list (which will be time and memory consuming).
    /// THIS IS USUALLY A BAD IDEA.
    ///
    /// In 2D, this function is equivalent to getCellEdges().
    ///
    /// \pre For this function to behave correctly,
    /// preconditionTriangleEdges() needs to be called
    /// on this object prior to any traversal, in a clearly distinct
    /// pre-processing step that involves no traversal at all. An error will
    /// be returned otherwise.
    /// \note It is recommended to exclude such a pre-processing step
    /// from any time performance measurement.
    /// \return Returns a pointer to the triangle edge list.
    /// \sa getCellEdges()
    virtual inline const std::vector<std::vector<SimplexId>> *
      getTriangleEdges() {
#ifndef TTK_ENABLE_KAMIKAZE
      if(getDimensionality() == 1)
        return nullptr;

      if(!hasPreconditionedTriangleEdges())
        return nullptr;
#endif

      return getTriangleEdgesInternal();
    }

    /// Get the \p localLinkId-th simplex of the link of the \p triangleId-th
    /// triangle.
    ///
    /// The notion of triangle link only makes sense in 3D, where the output
    /// \p linkId refers to a vertex identifier.
    ///
    /// \pre For this function to behave correctly,
    /// preconditionTriangleLinks() needs to be called
    /// on this object prior to any traversal, in a clearly distinct
    /// pre-processing step that involves no traversal at all. An error will
    /// be returned otherwise.
    /// \note It is recommended to exclude such a pre-processing step
    /// from any time performance measurement.
    /// \param triangleId Input global triangle identifier.
    /// \param localLinkId Input local link simplex identifier,
    /// in [0, getTriangleLinkNumber()].
    /// \param linkId Output link simplex identifier.
    /// \return Returns 0 upon success, negative values otherwise.
    /// \sa getTriangleLinkNumber()
    virtual inline int getTriangleLink(const SimplexId &triangleId,
                                       const int &localLinkId,
                                       SimplexId &linkId) const {
#ifndef TTK_ENABLE_KAMIKAZE
      // initialize output variable before early return
      linkId = -1;

      if(getDimensionality() != 3)
        return -1;

      if(!hasPreconditionedTriangleLinks())
        return -2;
#endif
      return getTriangleLinkInternal(triangleId, localLinkId, linkId);
    }

    /// Get the number of simplices in the link of the \p triangleId-th
    /// triangle.
    ///
    /// The notion of triangle link only makes sense in 3D, where the number
    /// of vertices in the link will be returned.
    ///
    /// \pre For this function to behave correctly,
    /// preconditionTriangleLinks() needs to be called
    /// on this object prior to any traversal, in a clearly distinct
    /// pre-processing step that involves no traversal at all. An error will
    /// be returned otherwise.
    /// \note It is recommended to exclude such a pre-processing step
    /// from any time performance measurement.
    /// \param triangleId Input global triangle identifier.
    /// \return Returns the number of simplices in the link of the triangle.
    virtual inline SimplexId
      getTriangleLinkNumber(const SimplexId &triangleId) const {
#ifndef TTK_ENABLE_KAMIKAZE
      if(getDimensionality() != 3)
        return -1;

      if(!hasPreconditionedTriangleLinks())
        return -2;
#endif
      return getTriangleLinkNumberInternal(triangleId);
    }

    /// \warning
    /// YOU SHOULD NOT CALL THIS FUNCTION UNLESS YOU REALLY KNOW WHAT YOU ARE
    /// DOING.
    ///
    /// Get the list of link simplices for all triangles.
    ///
    /// The number of entries in this list is equal to the number of
    /// triangles.
    /// Each entry is a std::vector of identifiers representing a vertex.
    ///
    /// The notion of triangle link only makes sense in 3D.
    ///
    /// In implicit mode, this function will force the creation of such a
    /// list (which will be time and memory consuming).
    /// THIS IS USUALLY A BAD IDEA.
    ///
    /// \pre For this function to behave correctly,
    /// preconditionTriangleLinks() needs to be called
    /// on this object prior to any traversal, in a clearly distinct
    /// pre-processing step that involves no traversal at all. An error will
    /// be returned otherwise.
    /// \note It is recommended to exclude such a pre-processing step
    /// from any time performance measurement.
    /// \return Returns a pointer to the triangle link list.
    virtual inline const std::vector<std::vector<SimplexId>> *
      getTriangleLinks() {
#ifndef TTK_ENABLE_KAMIKAZE
      if(getDimensionality() != 3)
        return nullptr;

      if(!hasPreconditionedTriangleLinks())
        return nullptr;
#endif
      return getTriangleLinksInternal();
    }

    /// Get the \p localStarId-th cell of the star of the \p triangleId-th
    /// triangle.
    ///
    /// The notion of triangle star only makes sense in 3D, where the output
    /// \p starId refers to a tetrahedron identifier.
    ///
    /// \pre For this function to behave correctly,
    /// preconditionTriangleStars() needs to be called
    /// on this object prior to any traversal, in a clearly distinct
    /// pre-processing step that involves no traversal at all. An error will
    /// be returned otherwise.
    /// \note It is recommended to exclude such a pre-processing step
    /// from any time performance measurement.
    ///
    /// \param triangleId Input global triangle identifier.
    /// \param localStarId Input local star cell identifier,
    /// in [0, getTriangleStarNumber()].
    /// \param starId Output global star cell identifier.
    /// \return Returns 0 upon success, negative values otherwise.
    /// \sa getTriangleStarNumber()
    virtual inline int getTriangleStar(const SimplexId &triangleId,
                                       const int &localStarId,
                                       SimplexId &starId) const {
#ifndef TTK_ENABLE_KAMIKAZE
      // initialize output variable before early return
      starId = -1;

      if(getDimensionality() != 3)
        return -1;

      if(!hasPreconditionedTriangleStars())
        return -2;
#endif
      return getTriangleStarInternal(triangleId, localStarId, starId);
    }

    /// Get the number of star cells for the \p triangleId-th triangle.
    ///
    /// The notion of triangle star only makes sense in 3D, where the number
    /// of tetrahedra in the star will be returned.
    ///
    /// \pre For this function to behave correctly,
    /// preconditionTriangleStars() needs to be called
    /// on this object prior to any traversal, in a clearly distinct
    /// pre-processing step that involves no traversal at all. An error will
    /// be returned otherwise.
    /// \note It is recommended to exclude such a pre-processing step
    /// from any time performance measurement.
    /// \param triangleId Input global triangle identifier.
    /// \return Returns the number of star cells.
    virtual inline SimplexId
      getTriangleStarNumber(const SimplexId &triangleId) const {
#ifndef TTK_ENABLE_KAMIKAZE
      if(getDimensionality() != 3)
        return -1;

      if(!hasPreconditionedTriangleStars())
        return -2;
#endif
      return getTriangleStarNumberInternal(triangleId);
    }

    /// \warning
    /// YOU SHOULD NOT CALL THIS FUNCTION UNLESS YOU REALLY KNOW WHAT YOU ARE
    /// DOING.
    ///
    /// Get the list of star cell identifiers for all triangles.
    ///
    /// The number of entries in this list is equal to the number of
    /// triangles.
    /// Each entry is a std::vector of identifiers whose size is equal to the
    /// number of star cells for the corresponding triangle.
    ///
    /// The notion of triangle star only makes sense in 3D.
    ///
    /// In implicit mode, this function will force the creation of such a
    /// list (which will be time and memory consuming).
    /// THIS IS USUALLY A BAD IDEA.
    ///
    /// \pre For this function to behave correctly,
    /// preconditionTriangleStars() needs to be called
    /// on this object prior to any traversal, in a clearly distinct
    /// pre-processing step that involves no traversal at all. An error will
    /// be returned otherwise.
    /// \note It is recommended to exclude such a pre-processing step
    /// from any time performance measurement.
    /// \return Returns a pointer to the triangle star list.
    virtual inline const std::vector<std::vector<SimplexId>> *
      getTriangleStars() {
#ifndef TTK_ENABLE_KAMIKAZE
      if(getDimensionality() != 3)
        return nullptr;

      if(!hasPreconditionedTriangleStars())
        return nullptr;
#endif
      return getTriangleStarsInternal();
    }

    /// Get the \p localVertexId-th vertex identifier of the \p triangleId-th
    /// triangle.
    ///
    /// In 2D, this function is equivalent to getCellVertex().
    ///
    /// \pre For this function to behave correctly,
    /// preconditionTriangles() needs to be called
    /// on this object prior to any traversal, in a clearly distinct
    /// pre-processing step that involves no traversal at all. An error will
    /// be returned otherwise.
    /// \note It is recommended to exclude such a pre-processing step
    /// from any time performance measurement.
    /// \param triangleId Input global edge identifier.
    /// \param localVertexId Input local vertex identifier (in [0, 2]).
    /// \param vertexId Output global vertex identifier.
    /// \return Returns 0 upon success, negative values otherwise.
    /// \sa getCellVertex()
    virtual inline int getTriangleVertex(const SimplexId &triangleId,
                                         const int &localVertexId,
                                         SimplexId &vertexId) const {
#ifndef TTK_ENABLE_KAMIKAZE
      // initialize output variable before early return
      vertexId = -1;

      if(getDimensionality() == 1)
        return -1;

      if(!hasPreconditionedTriangles())
        return -2;
#endif
      if(getDimensionality() == 2)
        return getCellVertex(triangleId, localVertexId, vertexId);

      return getTriangleVertexInternal(triangleId, localVertexId, vertexId);
    }

    /// Get the number of vertices of a particular triangle.
    /// Always returns 3.
    inline int
      getTriangleVertexNumber(const SimplexId ttkNotUsed(triangleId)) const {
      return 3;
    }

    /// Get the \p localEdgeId-th edge identifier connected to the
    /// \p vertexId-th
    /// vertex.
    ///
    /// In 1D, this function is equivalent to getVertexStar().
    ///
    /// \pre For this function to behave correctly,
    /// preconditionVertexEdges() needs to be called
    /// on this object prior to any traversal, in a clearly distinct
    /// pre-processing step that involves no traversal at all. An error will
    /// be returned otherwise.
    /// \note It is recommended to exclude such a pre-processing step
    /// from any time performance measurement.
    /// \param vertexId Input global vertex identifier.
    /// \param localEdgeId Input local edge identifier,
    /// in [0, getVertexEdgeNumber()].
    /// \param edgeId Output global edge identifier.
    /// \return Returns 0 upon success, negative values otherwise.
    /// \sa getVertexEdgeNumber()
    /// \sa getVertexStar()
    virtual inline int getVertexEdge(const SimplexId &vertexId,
                                     const int &localEdgeId,
                                     SimplexId &edgeId) const {

#ifndef TTK_ENABLE_KAMIKAZE
      // initialize output variable before early return
      edgeId = -1;

      if(!hasPreconditionedVertexEdges())
        return -1;
#endif
      if(getDimensionality() == 1)
        return getVertexStar(vertexId, localEdgeId, edgeId);

      return getVertexEdgeInternal(vertexId, localEdgeId, edgeId);
    }

    /// Get the number of edges connected to the \p vertexId-th vertex.
    ///
    /// In 1D, this function is equivalent to getVertexStarNumber().
    ///
    /// \pre For this function to behave correctly,
    /// preconditionVertexEdges() needs to be called
    /// on this object prior to any traversal, in a clearly distinct
    /// pre-processing step that involves no traversal at all. An error will
    /// be returned otherwise.
    /// \note It is recommended to exclude such a pre-processing step
    /// from any time performance measurement.
    /// \param vertexId Input global vertex identifier.
    /// \return Returns the number of edges connected to the vertex.
    /// \sa getVertexStarNumber()
    virtual inline SimplexId
      getVertexEdgeNumber(const SimplexId &vertexId) const {
#ifndef TTK_ENABLE_KAMIKAZE
      if(!hasPreconditionedVertexEdges())
        return -1;
#endif
      if(getDimensionality() == 1)
        return getVertexStarNumber(vertexId);

      return getVertexEdgeNumberInternal(vertexId);
    }

    /// \warning
    /// YOU SHOULD NOT CALL THIS FUNCTION UNLESS YOU REALLY KNOW WHAT YOU ARE
    /// DOING.
    ///
    /// Get the list of edge identifiers for all vertices.
    ///
    /// The number of entries in this list is equal to the number of
    /// vertices.
    /// Each entry is a std::vector of identifiers whose size is equal to the
    /// number of edges connected to the corresponding vertex.
    ///
    /// In implicit mode, this function will force the creation of such a
    /// list (which will be time and memory consuming).
    /// THIS IS USUALLY A BAD IDEA.
    ///
    /// In 1D, this function is equivalent to getVertexStars()
    ///
    /// \pre For this function to behave correctly,
    /// preconditionVertexEdges() needs to be called
    /// on this object prior to any traversal, in a clearly distinct
    /// pre-processing step that involves no traversal at all. An error will
    /// be returned otherwise.
    /// \note It is recommended to exclude such a pre-processing step
    /// from any time performance measurement.
    /// \return Returns a pointer to the vertex edge list.
    /// \sa getVertexStars()
    virtual inline const std::vector<std::vector<SimplexId>> *getVertexEdges() {
#ifndef TTK_ENABLE_KAMIKAZE
      if(!hasPreconditionedVertexEdges())
        return nullptr;
#endif
      if(getDimensionality() == 1)
        return getVertexStars();

      return getVertexEdgesInternal();
    }

    /// Get the \p localLinkId-th simplex of the link of the \p vertexId-th
    /// vertex.
    ///
    /// The output \p linkId refers in 2D to an edge identifier and in 3D to
    /// a triangle identifier.
    ///
    /// \pre For this function to behave correctly,
    /// preconditionVertexLinks() needs to be called
    /// on this object prior to any traversal, in a clearly distinct
    /// pre-processing step that involves no traversal at all. An error will
    /// be returned otherwise.
    /// \note It is recommended to exclude such a pre-processing step
    /// from any time performance measurement.
    /// \param vertexId Input global vertex identifier.
    /// \param localLinkId Input local link simplex identifier,
    /// in [0, getVertexLinkNumber()].
    /// \param linkId Output link simplex identifier.
    /// \return Returns 0 upon success, negative values otherwise.
    /// \sa getVertexLinkNumber()
    virtual inline int getVertexLink(const SimplexId &vertexId,
                                     const int &localLinkId,
                                     SimplexId &linkId) const {
#ifndef TTK_ENABLE_KAMIKAZE
      // initialize output variable before early return
      linkId = -1;

      if(!hasPreconditionedVertexLinks())
        return -1;
#endif
      return getVertexLinkInternal(vertexId, localLinkId, linkId);
    }

    /// Get the number of simplices in the link of the \p vertexId-th vertex.
    ///
    /// In 2D, this will return the number of edges in the link, in 3D the
    /// number of triangles.
    ///
    /// \pre For this function to behave correctly,
    /// preconditionVertexLinks() needs to be called
    /// on this object prior to any traversal, in a clearly distinct
    /// pre-processing step that involves no traversal at all. An error will
    /// be returned otherwise.
    /// \note It is recommended to exclude such a pre-processing step
    /// from any time performance measurement.
    /// \param vertexId Input global vertex identifier.
    /// \return Returns the number of cells in the link of the vertex.
    virtual inline SimplexId
      getVertexLinkNumber(const SimplexId &vertexId) const {
#ifndef TTK_ENABLE_KAMIKAZE
      if(!hasPreconditionedVertexLinks())
        return -1;
#endif
      return getVertexLinkNumberInternal(vertexId);
    }

    /// \warning
    /// YOU SHOULD NOT CALL THIS FUNCTION UNLESS YOU REALLY KNOW WHAT YOU ARE
    /// DOING.
    ///
    /// Get the list of link simplices for all vertices.
    ///
    /// The number of entries in this list is equal to the number of
    /// vertices.
    /// Each entry is a std::vector of identifiers representing edges in 2D
    /// and
    /// triangles in 3D.
    ///
    /// In implicit mode, this function will force the creation of such a
    /// list (which will be time and memory consuming).
    /// THIS IS USUALLY A BAD IDEA.
    ///
    /// \pre For this function to behave correctly,
    /// preconditionVertexLinks() needs to be called
    /// on this object prior to any traversal, in a clearly distinct
    /// pre-processing step that involves no traversal at all. An error will
    /// be returned otherwise.
    /// \note It is recommended to exclude such a pre-processing step
    /// from any time performance measurement.
    /// \return Returns a pointer to the vertex link list.
    virtual inline const std::vector<std::vector<SimplexId>> *getVertexLinks() {
#ifndef TTK_ENABLE_KAMIKAZE
      if(!hasPreconditionedVertexLinks())
        return nullptr;
#endif
      return getVertexLinksInternal();
    }

    /// Get the \p localNeighborId-th vertex neighbor of the \p vertexId-th
    /// vertex.
    ///
    /// \pre For this function to behave correctly,
    /// preconditionVertexNeighbors() needs to be called
    /// on this object prior to any traversal, in a clearly distinct
    /// pre-processing step that involves no traversal at all. An error will
    /// be returned otherwise.
    /// \note It is recommended to exclude such a pre-processing step
    /// from any time performance measurement.
    /// \param vertexId Input global vertex identifier.
    /// \param localNeighborId Input local neighbor identifier,
    /// in [0, getVertexNeighborNumber()].
    /// \param neighborId Output global neighbor vertex identifier.
    /// \return Returns 0 upon success, negative values otherwise.
    /// \sa getVertexNeighborNumber()
    virtual inline int getVertexNeighbor(const SimplexId &vertexId,
                                         const int &localNeighborId,
                                         SimplexId &neighborId) const {
#ifndef TTK_ENABLE_KAMIKAZE
      // initialize output variable before early return
      neighborId = -1;

      if(!hasPreconditionedVertexNeighbors())
        return -1;
#endif
      return getVertexNeighborInternal(vertexId, localNeighborId, neighborId);
    }

    /// Get the number of vertex neighbors for the \p vertexId-th vertex.
    ///
    /// \pre For this function to behave correctly,
    /// preconditionVertexNeighbors() needs to be called
    /// on this object prior to any traversal, in a clearly distinct
    /// pre-processing step that involves no traversal at all. An error will
    /// be returned otherwise.
    /// \note It is recommended to exclude such a pre-processing step
    /// from any time performance measurement.
    /// \param vertexId Input global vertex identifier.
    /// \return Returns the number vertex neighbors.
    virtual inline SimplexId
      getVertexNeighborNumber(const SimplexId &vertexId) const {
#ifndef TTK_ENABLE_KAMIKAZE
      if(!hasPreconditionedVertexNeighbors())
        return -1;
#endif
      return getVertexNeighborNumberInternal(vertexId);
    }

    /// \warning
    /// YOU SHOULD NOT CALL THIS FUNCTION UNLESS YOU REALLY KNOW WHAT YOU ARE
    /// DOING.
    ///
    /// Get the list of vertex neighbor identifiers for all vertices.
    ///
    /// The number of entries in this list is equal to the number of
    /// vertices.
    /// Each entry is a std::vector of identifiers whose size is equal to the
    /// number of vertex neighbors for the corresponding vertex.
    ///
    /// In implicit mode, this function will force the creation of such a
    /// list (which will be time and memory consuming).
    /// THIS IS USUALLY A BAD IDEA.
    ///
    /// \pre For this function to behave correctly,
    /// preconditionVertexNeighbors() needs to be called
    /// on this object prior to any traversal, in a clearly distinct
    /// pre-processing step that involves no traversal at all. An error will
    /// be returned otherwise.
    /// \note It is recommended to exclude such a pre-processing step
    /// from any time performance measurement.
    /// \return Returns a pointer to the vertex neighbor list.
    virtual inline const std::vector<std::vector<SimplexId>> *
      getVertexNeighbors() {
#ifndef TTK_ENABLE_KAMIKAZE
      if(!hasPreconditionedVertexNeighbors())
        return nullptr;
#endif
      return getVertexNeighborsInternal();
    }

    /// Get the point (3D coordinates) for the \p vertexId-th vertex.
    /// \param vertexId Input global vertex identifier.
    /// \param x Output x coordinate.
    /// \param y Output y coordinate.
    /// \param z Output z coordinate.
    /// \return Returns 0 upon success, negative values otherwise.
    virtual inline int getVertexPoint(const SimplexId &vertexId,
                                      float &x,
                                      float &y,
                                      float &z) const {
      return getVertexPointInternal(vertexId, x, y, z);
    }

    /// Get the \p localStarId-th cell of the star of the \p vertexId-th
    /// vertex.
    ///
    /// Here the notion of cell refers to the simplicices of maximal
    /// dimension (3D: tetrahedra, 2D: triangles, 1D: edges).
    ///
    /// \pre For this function to behave correctly,
    /// preconditionVertexStars() needs to be called
    /// on this object prior to any traversal, in a clearly distinct
    /// pre-processing step that involves no traversal at all. An error will
    /// be returned otherwise.
    /// \note It is recommended to exclude such a pre-processing step
    /// from any time performance measurement.
    ///
    /// \param vertexId Input global vertex identifier.
    /// \param localStarId Input local star cell identifier,
    /// in [0, getVertexStarNumber()].
    /// \param starId Output global star cell identifier.
    /// \return Returns 0 upon success, negative values otherwise.
    /// \sa getVertexStarNumber()
    virtual inline int getVertexStar(const SimplexId &vertexId,
                                     const int &localStarId,
                                     SimplexId &starId) const {
#ifndef TTK_ENABLE_KAMIKAZE
      // initialize output variable before early return
      starId = -1;

      if(!hasPreconditionedVertexStars())
        return -1;
#endif
      return getVertexStarInternal(vertexId, localStarId, starId);
    }

    /// Get the number of star cells for the \p vertexId-th vertex.
    ///
    /// Here the notion of cell refers to the simplicices of maximal
    /// dimension (3D: tetrahedra, 2D: triangles, 1D: edges).
    ///
    /// \pre For this function to behave correctly,
    /// preconditionVertexStars() needs to be called
    /// on this object prior to any traversal, in a clearly distinct
    /// pre-processing step that involves no traversal at all. An error will
    /// be returned otherwise.
    /// \note It is recommended to exclude such a pre-processing step
    /// from any time performance measurement.
    /// \param vertexId Input global vertex identifier
    /// \return Returns the number of star cells.
    virtual inline SimplexId
      getVertexStarNumber(const SimplexId &vertexId) const {
#ifndef TTK_ENABLE_KAMIKAZE
      if(!hasPreconditionedVertexStars())
        return -1;
#endif
      return getVertexStarNumberInternal(vertexId);
    }

    /// \warning
    /// YOU SHOULD NOT CALL THIS FUNCTION UNLESS YOU REALLY KNOW WHAT YOU ARE
    /// DOING.
    ///
    /// Get the list of star cell identifiers for all vertices.
    ///
    /// Here the notion of cell refers to the simplicices of maximal
    /// dimension (3D: tetrahedra, 2D: triangles, 1D: edges).
    ///
    /// The number of entries in this list is equal to the number of vertices.
    /// Each entry is a std::vector of identifiers whose size is equal to the
    /// number of star cells for the corresponding vertex.
    ///
    /// In implicit mode, this function will force the creation of such a
    /// list (which will be time and memory consuming).
    /// THIS IS USUALLY A BAD IDEA.
    ///
    /// \pre For this function to behave correctly,
    /// preconditionVertexStars() needs to be called
    /// on this object prior to any traversal, in a clearly distinct
    /// pre-processing step that involves no traversal at all. An error will
    /// be returned otherwise.
    /// \note It is recommended to exclude such a pre-processing step
    /// from any time performance measurement.
    /// \return Returns a pointer to the vertex star list.
    virtual inline const std::vector<std::vector<SimplexId>> *getVertexStars() {
#ifndef TTK_ENABLE_KAMIKAZE
      if(!hasPreconditionedVertexStars())
        return nullptr;
#endif
      return getVertexStarsInternal();
    }

    /// Get the \p localTriangleId-th triangle id of the
    /// \p vertexId-th vertex.
    ///
    /// In 2D, this function is equivalent to getVertexStar().
    ///
    /// \pre For this function to behave correctly,
    /// preconditionVertexTriangles() needs to be called
    /// on this object prior to any traversal, in a clearly distinct
    /// pre-processing step that involves no traversal at all. An error will
    /// be returned otherwise.
    /// \note It is recommended to exclude such a pre-processing step
    /// from any time performance measurement.
    ///
    /// \param vertexId Input global vertex identifier.
    /// \param localTriangleId Input local triangle identifier,
    /// in [0, getVertexTriangleNumber()].
    /// \param triangleId Output global triangle identifier.
    /// \return Returns 0 upon success, negative values otherwise.
    /// \sa getVertexTriangleNumber()
    /// \sa getVertexStar()
    virtual inline int getVertexTriangle(const SimplexId &vertexId,
                                         const int &localTriangleId,
                                         SimplexId &triangleId) const {
#ifndef TTK_ENABLE_KAMIKAZE
      // initialize output variable before early return
      triangleId = -1;

      if(getDimensionality() == 1)
        return -1;

      if(!hasPreconditionedVertexTriangles())
        return -2;
#endif
      if(getDimensionality() == 2)
        return getVertexStar(vertexId, localTriangleId, triangleId);

      return getVertexTriangleInternal(vertexId, localTriangleId, triangleId);
    }

    /// Get the number of triangles for the \p vertexId-th vertex.
    ///
    /// In 2D, this function is equivalent to getVertexStarNumber().
    ///
    /// \pre For this function to behave correctly,
    /// preconditionVertexTriangles() needs to be called
    /// on this object prior to any traversal, in a clearly distinct
    /// pre-processing step that involves no traversal at all. An error will
    /// be returned otherwise.
    /// \note It is recommended to exclude such a pre-processing step
    /// from any time performance measurement.
    /// \param vertexId Input global vertex identifier.
    /// \return Returns the number of vertex triangles.
    /// \sa getVertexStarNumber()
    virtual inline SimplexId
      getVertexTriangleNumber(const SimplexId &vertexId) const {
#ifndef TTK_ENABLE_KAMIKAZE
      if(getDimensionality() == 1)
        return -1;

      if(!hasPreconditionedVertexTriangles())
        return -2;
#endif

      if(getDimensionality() == 2)
        return getVertexStarNumber(vertexId);

      return getVertexTriangleNumberInternal(vertexId);
    }

    /// \warning
    /// YOU SHOULD NOT CALL THIS FUNCTION UNLESS YOU REALLY KNOW WHAT YOU ARE
    /// DOING.
    ///
    /// Get the list of triangles for all vertices.
    ///
    /// The number of entries in this list is equal to the number of vertices.
    /// Each entry is a std::vector of identifiers whose size is equal to the
    /// number of triangles for the corresponding vertex.
    ///
    /// In implicit mode, this function will force the creation of such a
    /// list (which will be time and memory consuming).
    /// THIS IS USUALLY A BAD IDEA.
    ///
    /// In 2D, this function is equivalent to getVertexStars().
    ///
    /// \pre For this function to behave correctly,
    /// preconditionVertexTriangles() needs to be called
    /// on this object prior to any traversal, in a clearly distinct
    /// pre-processing step that involves no traversal at all. An error will
    /// be returned otherwise.
    /// \note It is recommended to exclude such a pre-processing step
    /// from any time performance measurement.
    /// \return Returns a pointer to the vertex triangle list.
    /// \sa getVertexStars()
    virtual inline const std::vector<std::vector<SimplexId>> *
      getVertexTriangles() {
#ifndef TTK_ENABLE_KAMIKAZE
      if(getDimensionality() == 1)
        return nullptr;

      if(!hasPreconditionedVertexTriangles())
        return nullptr;
#endif
      if(getDimensionality() == 2)
        return getVertexStars();

      return getVertexTrianglesInternal();
    }

    /// Returns true if the grid uses period boundary conditions.
    inline bool hasPeriodicBoundaries() const {
      return hasPeriodicBoundaries_;
    }

    /// Check if the edge with global identifier \p edgeId is on the boundary
    /// of the domain.
    ///
    /// For 2D triangulations, this function will return true if the edge is
    /// a boundary edge. For 3D triangulations, this function will return
    /// true if the edge belongs to a boundary triangle.
    ///
    /// Here the notion of edge only makes sense if the triangulation
    /// has a dimension greater than 1 (otherwise, use the cell information).
    ///
    /// \pre For this function to behave correctly,
    /// preconditionBoundaryEdges() needs to be called
    /// on this object prior to any traversal, in a clearly distinct
    /// pre-processing step that involves no traversal at all. An error will
    /// be returned otherwise.
    /// \note It is recommended to exclude such a pre-processing step
    /// from any time performance measurement.
    /// \param edgeId Input global edge identifier.
    /// \return Returns true if the edge is on the boundary, false otherwise.
    virtual inline bool isEdgeOnBoundary(const SimplexId &edgeId) const {
#ifndef TTK_ENABLE_KAMIKAZE
      if(!hasPreconditionedBoundaryEdges())
        return false;
#endif
      return isEdgeOnBoundaryInternal(edgeId);
    }

    /// Check if the data structure is empty or not.
    /// \return Returns true if empty, false otherwise.
    virtual inline bool isEmpty() const {
      return true;
    }

    /// Check if the triangle with global identifier \p triangleId is on the
    /// boundary of the domain.
    ///
    /// Here the notion of triangle only makes sense if the triangulation
    /// has a dimension greater than 2 (otherwise, use the cell information).
    ///
    /// For 2D triangulations, this function will return false all the time.
    /// For 3D triangulations, this function will return true if the triangle
    /// is a boundary triangle.
    ///
    /// \pre For this function to behave correctly,
    /// preconditionBoundaryTriangles() needs to be called
    /// on this object prior to any traversal, in a clearly distinct
    /// pre-processing step that involves no traversal at all. An error will
    /// be returned otherwise.
    /// \note It is recommended to exclude such a pre-processing step
    /// from any time performance measurement.
    /// \param triangleId Input global triangle identifier.
    /// \return Returns true if the triangle is on the boundary, false
    /// otherwise.
    virtual inline bool
      isTriangleOnBoundary(const SimplexId &triangleId) const {
#ifndef TTK_ENABLE_KAMIKAZE
      if(!hasPreconditionedBoundaryTriangles())
        return false;
#endif
      return isTriangleOnBoundaryInternal(triangleId);
    }

    /// Check if the vertex with global identifier \p vertexId is on the
    /// boundary of the domain.
    ///
    /// For 2D triangulations, this function will return true if the vertex
    /// belongs to a boundary edge. For 3D triangulations, this function will
    /// return true if the vertex belongs to a boundary triangle.
    ///
    /// \pre For this function to behave correctly,
    /// preconditionBoundaryVertices() needs to be called
    /// on this object prior to any traversal, in a clearly distinct
    /// pre-processing step that involves no traversal at all. An error will
    /// be returned otherwise.
    /// \note It is recommended to exclude such a pre-processing step
    /// from any time performance measurement.
    /// \param vertexId Input global vertex identifier.
    /// \return Returns true if the vertex is on the boundary, false
    /// otherwise.
    virtual inline bool isVertexOnBoundary(const SimplexId &vertexId) const {
#ifndef TTK_ENABLE_KAMIKAZE
      if(!hasPreconditionedBoundaryVertices())
        return false;
#endif
      return isVertexOnBoundaryInternal(vertexId);
    }

    /// Pre-process the boundary edges.
    ///
    /// This function should ONLY be called as a pre-condition to the
    /// following function(s):
    ///   - isEdgeOnBoundary()
    ///
    /// \pre This function should be called prior to any traversal, in a
    /// clearly distinct pre-processing step that involves no traversal at
    /// all. An error will be returned otherwise.
    /// \note It is recommended to exclude this pre-processing function from
    /// any time performance measurement.
    /// \return Returns 0 upon success, negative values otherwise.
    /// \sa isEdgeOnBoundary()
    virtual inline int preconditionBoundaryEdges() {

      if(!hasPreconditionedBoundaryEdges_) {
        preconditionEdges();
        preconditionBoundaryEdgesInternal();
        hasPreconditionedBoundaryEdges_ = true;
      }
      return 0;
    }

    /// Pre-process the boundary triangles.
    ///
    /// This function should ONLY be called as a pre-condition to the
    /// following function(s):
    ///   - isTriangleOnBoundary()
    ///
    /// \pre This function should be called prior to any traversal, in a
    /// clearly distinct pre-processing step that involves no traversal at
    /// all. An error will be returned otherwise.
    /// \note It is recommended to exclude this pre-processing function from
    /// any time performance measurement.
    /// \return Returns 0 upon success, negative values otherwise.
    /// \sa isTriangleOnBoundary()
    virtual inline int preconditionBoundaryTriangles() {

      if(!hasPreconditionedBoundaryTriangles_) {
        preconditionTriangles();
        preconditionBoundaryTrianglesInternal();
        hasPreconditionedBoundaryTriangles_ = true;
      }
      return 0;
    }

    /// Pre-process the boundary vertices.
    ///
    /// This function should ONLY be called as a pre-condition to the
    /// following function(s):
    ///   - isVertexOnBoundary()
    ///
    /// \pre This function should be called prior to any traversal, in a
    /// clearly distinct pre-processing step that involves no traversal at
    /// all. An error will be returned otherwise.
    /// \note It is recommended to exclude this pre-processing function from
    /// any time performance measurement.
    /// \return Returns 0 upon success, negative values otherwise.
    /// \sa isVertexOnBoundary()
    virtual inline int preconditionBoundaryVertices() {

      if(!hasPreconditionedBoundaryVertices_) {
        preconditionBoundaryVerticesInternal();
        hasPreconditionedBoundaryVertices_ = true;
      }
      return 0;
    }

    /// Pre-process the cell edges.
    ///
    /// This function should ONLY be called as a pre-condition to the
    /// following functions:
    ///   - getCellEdge()
    ///   - getCellEdgeNumber()
    ///
    /// \pre This function should be called prior to any traversal, in a
    /// clearly distinct pre-processing step that involves no traversal at
    /// all. An error will be returned otherwise.
    /// \note It is recommended to exclude this pre-processing function from
    /// any time performance measurement.
    /// \return Returns 0 upon success, negative values otherwise.
    /// \sa getCellEdge()
    /// \sa getCellEdgeNumber()
    virtual inline int preconditionCellEdges() {

      if(!hasPreconditionedCellEdges_) {
        hasPreconditionedCellEdges_ = true;
        if(getDimensionality() == 1)
          return preconditionCellNeighbors();

        preconditionEdges();
        preconditionCellEdgesInternal();
      }
      return 0;
    }

    /// Pre-process the cell neighbors.
    ///
    /// This function should ONLY be called as a pre-condition to the
    /// following functions:
    ///   - getCellNeighbor()
    ///   - getCellNeighbors()
    ///   - getCellNeighborNumber()
    ///
    /// \pre This function should be called prior to any traversal, in a
    /// clearly distinct pre-processing step that involves no traversal at
    /// all. An error will be returned otherwise.
    /// \note It is recommended to exclude this pre-processing function from
    /// any time performance measurement.
    /// \return Returns 0 upon success, negative values otherwise.
    /// \sa getCellNeighbor()
    /// \sa getCellNeighbors()
    /// \sa getCellNeighborNumber()
    virtual inline int preconditionCellNeighbors() {

      if(!hasPreconditionedCellNeighbors_) {
        preconditionCellNeighborsInternal();
        hasPreconditionedCellNeighbors_ = true;
      }
      return 0;
    }

    /// Pre-process the cell triangles.
    ///
    /// This function should ONLY be called as a pre-condition to the
    /// following functions:
    ///   - getCellTriangle()
    ///   - getCellTriangles()
    ///   - getCellTriangleNumber()
    ///
    /// \pre This function should be called prior to any traversal, in a
    /// clearly distinct pre-processing step that involves no traversal at
    /// all. An error will be returned otherwise.
    /// \note It is recommended to exclude this pre-processing function from
    /// any time performance measurement.
    /// \return Returns 0 upon success, negative values otherwise.
    /// \sa getCellTriangle()
    /// \sa getCellTriangles()
    /// \sa getCellTriangleNumber()
    virtual inline int preconditionCellTriangles() {

      if(!hasPreconditionedCellTriangles_) {
        hasPreconditionedCellTriangles_ = true;

#ifndef TTK_ENABLE_KAMIKAZE
        if(getDimensionality() == 1)
          return -1;
#endif
        if(getDimensionality() == 2)
          return preconditionCellNeighbors();

        preconditionTriangles();
        preconditionCellTrianglesInternal();
      }
      return 0;
    }

    /// Pre-process the edges.
    ///
    /// This function should ONLY be called as a pre-condition to the
    /// following functions:
    ///   - getEdges()
    ///   - getEdgeVertex()
    ///   - getNumberOfEdges()
    ///
    /// \pre This function should be called prior to any traversal, in a
    /// clearly distinct pre-processing step that involves no traversal at
    /// all. An error will be returned otherwise.
    /// \note It is recommended to exclude this pre-processing function from
    /// any time performance measurement.
    /// \return Returns 0 upon success, negative values otherwise.
    /// \sa getEdges()
    /// \sa getEdgeVertex()
    /// \sa getNumberOfEdges()
    virtual inline int preconditionEdges() {

      if(!hasPreconditionedEdges_) {
        preconditionEdgesInternal();
        hasPreconditionedEdges_ = true;
      }
      return 0;
    }

    /// Pre-process the edge links.
    ///
    /// This function should ONLY be called as a pre-condition to the
    /// following functions:
    ///   - getEdgeLink()
    ///   - getEdgeLinks()
    ///   - getEdgeLinkNumber()
    ///
    /// \pre This function should be called prior to any traversal, in a
    /// clearly distinct pre-processing step that involves no traversal at
    /// all. An error will be returned otherwise.
    /// \note It is recommended to exclude this pre-processing function from
    /// any time performance measurement.
    /// \return Returns 0 upon success, negative values otherwise.
    /// \sa getEdgeLink()
    /// \sa getEdgeLinks()
    /// \sa getEdgeLinkNumber()
    virtual inline int preconditionEdgeLinks() {

      if(!hasPreconditionedEdgeLinks_) {
#ifndef TTK_ENABLE_KAMIKAZE
        if(getDimensionality() == 1)
          return -1;
#endif
        preconditionEdges();
        preconditionEdgeLinksInternal();
        hasPreconditionedEdgeLinks_ = true;
      }
      return 0;
    }

    /// Pre-process the edge stars.
    ///
    /// This function should ONLY be called as a pre-condition to the
    /// following functions:
    ///   - getEdgeStar()
    ///   - getEdgeStars()
    ///   - getEdgeStarNumber()
    ///
    /// \pre This function should be called prior to any traversal, in a
    /// clearly distinct pre-processing step that involves no traversal at
    /// all. An error will be returned otherwise.
    /// \note It is recommended to exclude this pre-processing function from
    /// any time performance measurement.
    /// \return Returns 0 upon success, negative values otherwise.
    /// \sa getEdgeStar()
    /// \sa getEdgeStars()
    /// \sa getEdgeStarNumber()
    virtual inline int preconditionEdgeStars() {

      if(!hasPreconditionedEdgeStars_) {
#ifndef TTK_ENABLE_KAMIKAZE
        if(getDimensionality() == 1)
          return -1;
#endif
        preconditionEdges();
        preconditionEdgeStarsInternal();
        hasPreconditionedEdgeStars_ = true;
      }
      return 0;
    }

    /// Pre-process the edge triangles.
    ///
    /// This function should ONLY be called as a pre-condition to the
    /// following functions:
    ///   - getEdgeTriangle()
    ///   - getEdgeTriangles()
    ///   - getEdgeTriangleNumber()
    ///
    /// \pre This function should be called prior to any traversal, in a
    /// clearly distinct pre-processing step that involves no traversal at
    /// all. An error will be returned otherwise.
    /// \note It is recommended to exclude this pre-processing function from
    /// any time performance measurement.
    /// \return Returns 0 upon success, negative values otherwise.
    /// \sa getEdgeTriangle()
    /// \sa getEdgeTriangles()
    /// \sa getEdgeTriangleNumber()
    virtual inline int preconditionEdgeTriangles() {

      if(!hasPreconditionedEdgeTriangles_) {
        hasPreconditionedEdgeTriangles_ = true;

#ifndef TTK_ENABLE_KAMIKAZE
        if(getDimensionality() == 1)
          return -1;
#endif

        if(getDimensionality() == 2)
          return preconditionEdgeStars();

        preconditionEdges();
        preconditionTriangles();
        preconditionEdgeTrianglesInternal();
      }

      return 0;
    }

    /// Pre-process the triangles.
    ///
    /// This function should ONLY be called as a pre-condition to the
    /// following functions:
    ///   - getNumberOfTriangles()
    ///   - getTriangles()
    ///   - getTriangleVertex()
    ///
    /// \pre This function should be called prior to any traversal, in a
    /// clearly distinct pre-processing step that involves no traversal at
    /// all. An error will be returned otherwise.
    /// \note It is recommended to exclude this pre-processing function from
    /// any time performance measurement.
    /// \return Returns 0 upon success, negative values otherwise.
    /// \sa getNumberOfTriangles()
    /// \sa getTriangles()
    /// \sa getTriangleVertex()
    virtual inline int preconditionTriangles() {

      if(!hasPreconditionedTriangles_) {
        hasPreconditionedTriangles_ = true;

#ifndef TTK_ENABLE_KAMIKAZE
        if(getDimensionality() == 1)
          return -1;
#endif
        if(getDimensionality() == 2)
          return 0;

        preconditionTrianglesInternal();
      }

      return 0;
    }

    /// Pre-process the triangle edges.
    ///
    /// This function should ONLY be called as a pre-condition to the
    /// following functions:
    ///   - getTriangleEdge()
    ///   - getTriangleEdges()
    ///   - getTriangleEdgeNumber()
    ///
    /// \pre This function should be called prior to any traversal, in a
    /// clearly distinct pre-processing step that involves no traversal at
    /// all. An error will be returned otherwise.
    /// \note It is recommended to exclude this pre-processing function from
    /// any time performance measurement.
    /// \return Returns 0 upon success, negative values otherwise.
    /// \sa getTriangleEdge()
    /// \sa getTriangleEdges()
    /// \sa getTriangleEdgeNumber()
    virtual inline int preconditionTriangleEdges() {

      if(!hasPreconditionedTriangleEdges_) {
        hasPreconditionedTriangleEdges_ = true;

#ifndef TTK_ENABLE_KAMIKAZE
        if(getDimensionality() == 1)
          return -1;
#endif
        if(getDimensionality() == 2)
          return preconditionCellEdges();

        preconditionEdges();
        preconditionTriangles();
        preconditionTriangleEdgesInternal();
      }
      return 0;
    }

    /// Pre-process the triangle links.
    ///
    /// This function should ONLY be called as a pre-condition to the
    /// following functions:
    ///   - getTriangleLink()
    ///   - getTriangleLinks()
    ///   - getTriangleLinkNumber()
    ///
    /// \pre This function should be called prior to any traversal, in a
    /// clearly distinct pre-processing step that involves no traversal at
    /// all. An error will be returned otherwise.
    /// \note It is recommended to exclude this pre-processing function from
    /// any time performance measurement.
    /// \return Returns 0 upon success, negative values otherwise.
    /// \sa getTriangleLink()
    /// \sa getTriangleLinks()
    /// \sa getTriangleLinkNumber()
    virtual inline int preconditionTriangleLinks() {

      if(!hasPreconditionedTriangleLinks_) {
#ifndef TTK_ENABLE_KAMIKAZE
        if(getDimensionality() != 3)
          return -2;
#endif
        preconditionTriangles();
        preconditionTriangleLinksInternal();
        hasPreconditionedTriangleLinks_ = true;
      }
      return 0;
    }

    /// Pre-process the triangle stars.
    ///
    /// This function should ONLY be called as a pre-condition to the
    /// following functions:
    ///   - getTriangleStar()
    ///   - getTriangleStars()
    ///   - getTriangleStarNumber()
    ///
    /// \pre This function should be called prior to any traversal, in a
    /// clearly distinct pre-processing step that involves no traversal at
    /// all. An error will be returned otherwise.
    /// \note It is recommended to exclude this pre-processing function from
    /// any time performance measurement.
    /// \return Returns 0 upon success, negative values otherwise.
    /// \sa getTriangleStar()
    /// \sa getTriangleStars()
    /// \sa getTriangleStarNumber()
    virtual inline int preconditionTriangleStars() {

      if(!hasPreconditionedTriangleStars_) {
#ifndef TTK_ENABLE_KAMIKAZE
        if(getDimensionality() != 3)
          return -1;
#endif
        preconditionTriangles();
        preconditionTriangleStarsInternal();
        hasPreconditionedTriangleStars_ = true;
      }
      return 0;
    }

    /// Pre-process the vertex edges.
    ///
    /// This function should ONLY be called as a pre-condition to the
    /// following functions:
    ///   - getVertexEdge()
    ///   - getVertexEdges()
    ///   - getVertexEdgeNumber()
    ///
    /// \pre This function should be called prior to any traversal, in a
    /// clearly distinct pre-processing step that involves no traversal at
    /// all. An error will be returned otherwise.
    /// \note It is recommended to exclude this pre-processing function from
    /// any time performance measurement.
    /// \return Returns 0 upon success, negative values otherwise.
    /// \sa getVertexEdge()
    /// \sa getVertexEdges()
    /// \sa getVertexEdgeNumber()
    virtual inline int preconditionVertexEdges() {

      if(!hasPreconditionedVertexEdges_) {
        hasPreconditionedVertexEdges_ = true;

        if(getDimensionality() == 1)
          return preconditionVertexStars();

        preconditionEdges();
        preconditionVertexEdgesInternal();
      }
      return 0;
    }

    /// Pre-process the vertex links.
    ///
    /// This function should ONLY be called as a pre-condition to the
    /// following functions:
    ///   - getVertexLink()
    ///   - getVertexLinks()
    ///   - getVertexLinkNumber()
    ///
    /// \pre This function should be called prior to any traversal, in a
    /// clearly distinct pre-processing step that involves no traversal at
    /// all. An error will be returned otherwise.
    /// \note It is recommended to exclude this pre-processing function from
    /// any time performance measurement.
    /// \return Returns 0 upon success, negative values otherwise.
    /// \sa getVertexLink()
    /// \sa getVertexLinks()
    /// \sa getVertexLinkNumber()
    virtual inline int preconditionVertexLinks() {

      if(!hasPreconditionedVertexLinks_) {
        preconditionVertexLinksInternal();
        hasPreconditionedVertexLinks_ = true;
      }
      return 0;
    }

    /// Pre-process the vertex neighbors.
    ///
    /// This function should ONLY be called as a pre-condition to the
    /// following functions:
    ///   - getVertexNeighbor()
    ///   - getVertexNeighbors()
    ///   - getVertexNeighborNumber()
    ///
    /// \pre This function should be called prior to any traversal, in a
    /// clearly distinct pre-processing step that involves no traversal at
    /// all. An error will be returned otherwise.
    /// \note It is recommended to exclude this pre-processing function from
    /// any time performance measurement.
    /// \return Returns 0 upon success, negative values otherwise.
    /// \sa getVertexNeighbor()
    /// \sa getVertexNeighbors()
    /// \sa getVertexNeighborNumber()
    virtual inline int preconditionVertexNeighbors() {

      if(!hasPreconditionedVertexNeighbors_) {
        preconditionVertexNeighborsInternal();
        hasPreconditionedVertexNeighbors_ = true;
      }
      return 0;
    }

    /// Pre-process the vertex stars.
    ///
    /// This function should ONLY be called as a pre-condition to the
    /// following functions:
    ///   - getVertexStar()
    ///   - getVertexStars()
    ///   - getVertexStarNumber()
    ///
    /// \pre This function should be called prior to any traversal, in a
    /// clearly distinct pre-processing step that involves no traversal at
    /// all. An error will be returned otherwise.
    /// \note It is recommended to exclude this pre-processing function from
    /// any time performance measurement.
    /// \return Returns 0 upon success, negative values otherwise.
    /// \sa getVertexStar()
    /// \sa getVertexStars()
    /// \sa getVertexStarNumber()
    virtual inline int preconditionVertexStars() {

      if(!hasPreconditionedVertexStars_) {
        preconditionVertexStarsInternal();
        hasPreconditionedVertexStars_ = true;
      }
      return 0;
    }

    /// Pre-process the vertex triangles.
    ///
    /// This function should ONLY be called as a pre-condition to the
    /// following functions:
    ///   - getVertexTriangle()
    ///   - getVertexTriangles()
    ///   - getVertexTriangleNumber()
    ///
    /// \pre This function should be called prior to any traversal, in a
    /// clearly distinct pre-processing step that involves no traversal at
    /// all. An error will be returned otherwise.
    /// \note It is recommended to exclude this pre-processing function from
    /// any time performance measurement.
    /// \return Returns 0 upon success, negative values otherwise.
    /// \sa getVertexTriangle()
    /// \sa getVertexTriangles()
    /// \sa getVertexTriangleNumber()
    virtual inline int preconditionVertexTriangles() {

      if(!hasPreconditionedVertexTriangles_) {
        hasPreconditionedVertexTriangles_ = true;

#ifndef TTK_ENABLE_KAMIKAZE
        if(getDimensionality() == 1)
          return -1;
#endif

        if(getDimensionality() == 2)
          return preconditionVertexStars();

        preconditionTriangles();
        preconditionVertexTrianglesInternal();
      }
      return 0;
    }

    /**
     * Compute the barycenter of the points of the given edge identifier.
     */
    inline int getEdgeIncenter(const SimplexId edgeId,
                               float incenter[3]) const {
      std::array<SimplexId, 2> vertexId{};
      getEdgeVertex(edgeId, 0, vertexId[0]);
      getEdgeVertex(edgeId, 1, vertexId[1]);

      std::array<float, 6> p{};
      getVertexPoint(vertexId[0], p[0], p[1], p[2]);
      getVertexPoint(vertexId[1], p[3], p[4], p[5]);

      incenter[0] = 0.5 * p[0] + 0.5 * p[3];
      incenter[1] = 0.5 * p[1] + 0.5 * p[4];
      incenter[2] = 0.5 * p[2] + 0.5 * p[5];

      return 0;
    }

    /**
     * Compute the incenter of the points of the given triangle identifier.
     */
    inline int getTriangleIncenter(const SimplexId triangleId,
                                   float incenter[3]) const {

      std::array<SimplexId, 3> vertexId{};
      if(getDimensionality() == 2) {
        getCellVertex(triangleId, 0, vertexId[0]);
        getCellVertex(triangleId, 1, vertexId[1]);
        getCellVertex(triangleId, 2, vertexId[2]);
      } else if(getDimensionality() == 3) {
        getTriangleVertex(triangleId, 0, vertexId[0]);
        getTriangleVertex(triangleId, 1, vertexId[1]);
        getTriangleVertex(triangleId, 2, vertexId[2]);
      }

      std::array<float, 9> p{};
      getVertexPoint(vertexId[0], p[0], p[1], p[2]);
      getVertexPoint(vertexId[1], p[3], p[4], p[5]);
      getVertexPoint(vertexId[2], p[6], p[7], p[8]);

      std::array<float, 3> d{};
      d[0] = Geometry::distance(&p[3], &p[6]);
      d[1] = Geometry::distance(&p[0], &p[6]);
      d[2] = Geometry::distance(&p[0], &p[3]);
      const float sum = d[0] + d[1] + d[2];

      d[0] = d[0] / sum;
      d[1] = d[1] / sum;
      d[2] = d[2] / sum;

      incenter[0] = d[0] * p[0] + d[1] * p[3] + d[2] * p[6];
      incenter[1] = d[0] * p[1] + d[1] * p[4] + d[2] * p[7];
      incenter[2] = d[0] * p[2] + d[1] * p[5] + d[2] * p[8];

      return 0;
    }

    /**
     * Compute the barycenter of the incenters of the triangles of the given
       tetra identifier.
     */
    inline int getTetraIncenter(const SimplexId tetraId,
                                float incenter[3]) const {
      incenter[0] = 0.0f;
      incenter[1] = 0.0f;
      incenter[2] = 0.0f;

      std::array<float, 3> p{};
      for(int i = 0; i < 4; ++i) {
        SimplexId triangleId;
        getCellTriangle(tetraId, i, triangleId);
        getTriangleIncenter(triangleId, p.data());
        incenter[0] += p[0];
        incenter[1] += p[1];
        incenter[2] += p[2];
      }

      incenter[0] /= 4.0f;
      incenter[1] /= 4.0f;
      incenter[2] /= 4.0f;

      return 0;
    }

    /**
     * Compute the geometric barycenter of a given cell.
     */
    inline int getCellIncenter(const SimplexId cellid,
                               const int dim,
                               float incenter[3]) const {
      switch(dim) {
        case 0:
          getVertexPoint(cellid, incenter[0], incenter[1], incenter[2]);
          break;
        case 1:
          getEdgeIncenter(cellid, incenter);
          break;
        case 2:
          getTriangleIncenter(cellid, incenter);
          break;
        case 3:
          getTetraIncenter(cellid, incenter);
          break;
      }
      return 0;
    }

#ifdef TTK_ENABLE_MPI

    // GlobalPointIds, GlobalCellIds

    inline void setCellsGlobalIds(const LongSimplexId *const cellGid) {
      this->cellGid_ = cellGid;
    }
    inline const LongSimplexId *getCellsGlobalIds() const {
      return this->cellGid_;
    }

    inline void setVertsGlobalIds(const LongSimplexId *array) {
      this->vertGid_ = array;
    }
    inline const LongSimplexId *getVertsGlobalIds() const {
      return this->vertGid_;
    }

    // RankArray on points & cells

    inline void setVertRankArray(const int *const rankArray) {
      this->vertRankArray_ = rankArray;
    }
    inline const int *getVertRankArray() const {
      return this->vertRankArray_;
    }

    inline void setCellRankArray(const int *const rankArray) {
      this->cellRankArray_ = rankArray;
    }
    inline const int *getCellRankArray() const {
      return this->cellRankArray_;
    }

    // public precondition method (used in Triangulation/ttkAlgorithm)
    virtual int preconditionDistributedVertices() {
      return 0;
    }

    // global <-> local id mappings

    virtual inline SimplexId getVertexGlobalId(const SimplexId lvid) const {
#ifndef TTK_ENABLE_KAMIKAZE
      if(this->getDimensionality() != 1 && this->getDimensionality() != 2
         && this->getDimensionality() != 3) {
        this->printErr("Only 1D, 2D and 3D datasets are supported");
        return -1;
      }
      if(!this->hasPreconditionedDistributedVertices_) {
        this->printErr("VertexGlobalId query without pre-process!");
        this->printErr(
          "Please call preconditionDistributedVertices() in a pre-process.");
        return -1;
      }
      if(lvid < 0 || lvid >= this->getNumberOfVertices()) {
        return -1;
      }
#endif // TTK_ENABLE_KAMIKAZE
      return this->getVertexGlobalIdInternal(lvid);
    }
    virtual inline SimplexId getVertexLocalId(const SimplexId gvid) const {
#ifndef TTK_ENABLE_KAMIKAZE
      if(this->getDimensionality() != 1 && this->getDimensionality() != 2
         && this->getDimensionality() != 3) {
        this->printErr("Only 1D, 2D and 3D datasets are supported");
        return -1;
      }
      if(!this->hasPreconditionedDistributedVertices_) {
        this->printErr("VertexLocalId query without pre-process!");
        this->printErr(
          "Please call preconditionDistributedVertices() in a pre-process.");
        return -1;
      }
#endif // TTK_ENABLE_KAMIKAZE
      return this->getVertexLocalIdInternal(gvid);
    }

    virtual inline SimplexId getCellGlobalId(const SimplexId lcid) const {
#ifndef TTK_ENABLE_KAMIKAZE
      if(this->getDimensionality() != 1 && this->getDimensionality() != 2
         && this->getDimensionality() != 3) {
        this->printErr("Only 1D, 2D and 3D datasets are supported");
        return -1;
      }
      if(!this->hasPreconditionedDistributedCells_) {
        this->printErr("CellGlobalId query without pre-process!");
        this->printErr(
          "Please call preconditionDistributedCells() in a pre-process.");
        return -1;
      }
      if(lcid < 0 || lcid >= this->getNumberOfCells()) {
        return -1;
      }
#endif // TTK_ENABLE_KAMIKAZE
      return this->getCellGlobalIdInternal(lcid);
    }
    virtual inline SimplexId getCellLocalId(const SimplexId gcid) const {
#ifndef TTK_ENABLE_KAMIKAZE
      if(this->getDimensionality() != 1 && this->getDimensionality() != 2
         && this->getDimensionality() != 3) {
        this->printErr("Only 1D, 2D and 3D datasets are supported");
        return -1;
      }
      if(!this->hasPreconditionedDistributedCells_) {
        this->printErr("CellLocalId query without pre-process!");
        this->printErr(
          "Please call preconditionDistributedCells() in a pre-process.");
        return -1;
      }
#endif // TTK_ENABLE_KAMIKAZE
      return this->getCellLocalIdInternal(gcid);
    }

    virtual inline SimplexId getEdgeGlobalId(const SimplexId leid) const {
      const auto dim{this->getDimensionality()};
#ifndef TTK_ENABLE_KAMIKAZE
      if(dim != 1 && dim != 2 && dim != 3) {
        this->printErr("Only 1D, 2D and 3D datasets are supported");
        return -1;
      }
      if(!this->hasPreconditionedDistributedEdges_) {
        this->printErr("EdgeGlobalId query without pre-process!");
        this->printErr(
          "Please call preconditionDistributedEdges() in a pre-process.");
        return -1;
      }
      if(leid < 0 || leid >= this->getNumberOfEdges()) {
        return -1;
      }
#endif // TTK_ENABLE_KAMIKAZE
      if(dim == 2 || dim == 3) {
        return this->getEdgeGlobalIdInternal(leid);
      } else if(dim == 1) {
        return this->getCellGlobalIdInternal(leid);
      }
      return -1;
    }
    virtual inline SimplexId getEdgeLocalId(const SimplexId geid) const {
      const auto dim{this->getDimensionality()};
#ifndef TTK_ENABLE_KAMIKAZE
      if(dim != 1 && dim != 2 && dim != 3) {
        this->printErr("Only 1D, 2D and 3D datasets are supported");
        return -1;
      }
      if(!this->hasPreconditionedDistributedEdges_) {
        this->printErr("EdgeLocalId query without pre-process!");
        this->printErr(
          "Please call preconditionDistributedEdges() in a pre-process.");
        return -1;
      }
#endif // TTK_ENABLE_KAMIKAZE
      if(dim == 2 || dim == 3) {
        return this->getEdgeLocalIdInternal(geid);
      } else if(dim == 1) {
        return this->getCellLocalIdInternal(geid);
      }
      return -1;
    }

    virtual inline SimplexId getTriangleGlobalId(const SimplexId ltid) const {
      const auto dim{this->getDimensionality()};
#ifndef TTK_ENABLE_KAMIKAZE
      if(dim != 3 && dim != 2) {
        this->printErr("Only 2D and  3D datasets are supported");
        return -1;
      }
      if(!this->hasPreconditionedDistributedEdges_) {
        this->printErr("TriangleGlobalId query without pre-process!");
        this->printErr(
          "Please call preconditionDistributedTriangles() in a pre-process.");
        return -1;
      }
      if(ltid < 0 || ltid >= this->getNumberOfTriangles()) {
        return -1;
      }
#endif // TTK_ENABLE_KAMIKAZE
      if(dim == 3) {
        return this->getTriangleGlobalIdInternal(ltid);
      } else if(dim == 2) {
        return this->getCellGlobalIdInternal(ltid);
      }
      return -1;
    }
    virtual inline SimplexId getTriangleLocalId(const SimplexId gtid) const {
      const auto dim{this->getDimensionality()};
#ifndef TTK_ENABLE_KAMIKAZE
      if(dim != 3 && dim != 2) {
        this->printErr("Only 2D and 3D datasets are supported");
        return -1;
      }
      if(!this->hasPreconditionedDistributedEdges_) {
        this->printErr("TriangleLocalId query without pre-process!");
        this->printErr(
          "Please call preconditionDistributedTriangles() in a pre-process.");
        return -1;
      }
#endif // TTK_ENABLE_KAMIKAZE
      if(dim == 3) {
        return this->getTriangleLocalIdInternal(gtid);
      } else if(dim == 2) {
        return this->getCellLocalIdInternal(gtid);
      }
      return -1;
    }

    virtual inline const std::unordered_map<SimplexId, SimplexId> &
      getVertexGlobalIdMap() const {
#ifndef TTK_ENABLE_KAMIKAZE
      if(this->getDimensionality() != 1 && this->getDimensionality() != 2
         && this->getDimensionality() != 3) {
        this->printErr("Only 1D, 2D and 3D datasets are supported");
      }
      if(!this->hasPreconditionedDistributedVertices_) {
        this->printErr("VertexGlobalMap query without pre-process!");
        this->printErr(
          "Please call preconditionDistributedVertices() in a pre-process.");
      }
#endif // TTK_ENABLE_KAMIKAZE
      return this->vertexGidToLid_;
    }

  protected:
    inline SimplexId getVertexGlobalIdInternal(const SimplexId lvid) const {
      return this->vertGid_[lvid];
    }

    inline SimplexId getVertexLocalIdInternal(const SimplexId gvid) const {
      const auto it{this->vertexGidToLid_.find(gvid)};
#ifndef TTK_ENABLE_KAMIKAZE
      if(it == this->vertexGidToLid_.end()) {
        return -1;
      }
#endif // TTK_ENABLE_KAMIKAZE
      return it->second;
    }

    // overriden in ImplicitTriangulation &
    // PeriodicImplicitTriangulation (where cellGid_ refers to
    // squares/cubes and not triangles/tetrahedron)
    virtual inline SimplexId
      getCellGlobalIdInternal(const SimplexId lcid) const {
      return this->cellGid_[lcid];
    }

    inline SimplexId getCellLocalIdInternal(const SimplexId gcid) const {
      const auto it{this->cellGidToLid_.find(gcid)};
#ifndef TTK_ENABLE_KAMIKAZE
      if(it == this->cellGidToLid_.end()) {
        return -1;
      }
#endif // TTK_ENABLE_KAMIKAZE
      return it->second;
    }

    inline SimplexId getEdgeGlobalIdInternal(const SimplexId leid) const {
      return this->edgeLidToGid_[leid];
    }

    inline SimplexId getEdgeLocalIdInternal(const SimplexId geid) const {
      const auto it = this->edgeGidToLid_.find(geid);
#ifndef TTK_ENABLE_KAMIKAZE
      if(it == this->edgeGidToLid_.end()) {
        return -1;
      }
#endif // TTK_ENABLE_KAMIKAZE
      return it->second;
    }

    inline SimplexId getTriangleGlobalIdInternal(const SimplexId ltid) const {
      return this->triangleLidToGid_[ltid];
    }

    inline SimplexId getTriangleLocalIdInternal(const SimplexId gtid) const {
      const auto it = this->triangleGidToLid_.find(gtid);
#ifndef TTK_ENABLE_KAMIKAZE
      if(it == this->triangleGidToLid_.end()) {
        return -1;
      }
#endif // TTK_ENABLE_KAMIKAZE
      return it->second;
    }

#endif // TTK_ENABLE_MPI

  protected:
    virtual int getCellEdgeInternal(const SimplexId &ttkNotUsed(cellId),
                                    const int &ttkNotUsed(localEdgeId),
                                    SimplexId &ttkNotUsed(edgeId)) const {
      return 0;
    }

    virtual inline SimplexId
      getCellEdgeNumberInternal(const SimplexId &ttkNotUsed(cellId)) const {
      return 0;
    }

    virtual inline const std::vector<std::vector<SimplexId>> *
      getCellEdgesInternal() {
      return nullptr;
    }

    virtual inline int
      getCellNeighborInternal(const SimplexId &ttkNotUsed(cellId),
                              const int &ttkNotUsed(localNeighborId),
                              SimplexId &ttkNotUsed(neighborId)) const {
      return 0;
    }

    virtual inline SimplexId
      getCellNeighborNumberInternal(const SimplexId &ttkNotUsed(cellId)) const {
      return 0;
    }

    virtual inline const std::vector<std::vector<SimplexId>> *
      getCellNeighborsInternal() {
      return nullptr;
    }

    virtual inline int
      getCellTriangleInternal(const SimplexId &ttkNotUsed(cellId),
                              const int &ttkNotUsed(localTriangleId),
                              SimplexId &ttkNotUsed(triangleId)) const {
      return 0;
    }

    virtual inline SimplexId
      getCellTriangleNumberInternal(const SimplexId &ttkNotUsed(cellId)) const {
      return 0;
    }

    virtual inline const std::vector<std::vector<SimplexId>> *
      getCellTrianglesInternal() {
      return nullptr;
    }

    virtual inline int
      getCellVertexInternal(const SimplexId &ttkNotUsed(cellId),
                            const int &ttkNotUsed(localVertexId),
                            SimplexId &ttkNotUsed(vertexId)) const {
      return 0;
    }

    virtual inline SimplexId
      getCellVertexNumberInternal(const SimplexId &ttkNotUsed(cellId)) const {
      return 0;
    }

    virtual inline int getDimensionalityInternal() const {
      return 0;
    }

    virtual inline const std::vector<std::array<SimplexId, 2>> *
      getEdgesInternal() {
      return nullptr;
    }

    virtual inline int
      getEdgeLinkInternal(const SimplexId &ttkNotUsed(edgeId),
                          const int &ttkNotUsed(localLinkId),
                          SimplexId &ttkNotUsed(linkId)) const {
      return 0;
    }

    virtual inline SimplexId
      getEdgeLinkNumberInternal(const SimplexId &ttkNotUsed(edgeId)) const {
      return 0;
    }

    virtual inline const std::vector<std::vector<SimplexId>> *
      getEdgeLinksInternal() {
      return nullptr;
    }

    virtual inline int
      getEdgeStarInternal(const SimplexId &ttkNotUsed(edgeId),
                          const int &ttkNotUsed(localStarId),
                          SimplexId &ttkNotUsed(starId)) const {
      return 0;
    }

    virtual inline SimplexId
      getEdgeStarNumberInternal(const SimplexId &ttkNotUsed(edgeId)) const {
      return 0;
    }

    virtual inline const std::vector<std::vector<SimplexId>> *
      getEdgeStarsInternal() {
      return nullptr;
    }

    virtual inline int
      getEdgeTriangleInternal(const SimplexId &ttkNotUsed(edgeId),
                              const int &ttkNotUsed(localTriangleId),
                              SimplexId &ttkNotUsed(triangleId)) const {
      return 0;
    }

    virtual inline SimplexId
      getEdgeTriangleNumberInternal(const SimplexId &ttkNotUsed(edgeId)) const {
      return 0;
    }

    virtual inline const std::vector<std::vector<SimplexId>> *
      getEdgeTrianglesInternal() {
      return nullptr;
    }

    virtual inline int
      getEdgeVertexInternal(const SimplexId &ttkNotUsed(edgeId),
                            const int &ttkNotUsed(localVertexId),
                            SimplexId &ttkNotUsed(vertexId)) const {
      return 0;
    }

    virtual inline SimplexId getNumberOfCellsInternal() const {
      return 0;
    }

    virtual inline SimplexId getNumberOfEdgesInternal() const {
      return 0;
    }

    virtual inline SimplexId getNumberOfTrianglesInternal() const {
      return 0;
    }

    virtual inline SimplexId getNumberOfVerticesInternal() const {
      return 0;
    }

    virtual inline const std::vector<std::array<SimplexId, 3>> *
      getTrianglesInternal() {
      return nullptr;
    }

    virtual inline int
      getTriangleEdgeInternal(const SimplexId &ttkNotUsed(triangleId),
                              const int &ttkNotUsed(localEdgeId),
                              SimplexId &ttkNotUsed(edgeId)) const {
      return 0;
    }

    virtual inline SimplexId getTriangleEdgeNumberInternal(
      const SimplexId &ttkNotUsed(triangleId)) const {
      return 0;
    }

    virtual inline const std::vector<std::vector<SimplexId>> *
      getTriangleEdgesInternal() {
      return nullptr;
    }

    virtual inline int
      getTriangleLinkInternal(const SimplexId &ttkNotUsed(triangleId),
                              const int &ttkNotUsed(localLinkId),
                              SimplexId &ttkNotUsed(linkId)) const {
      return 0;
    }

    virtual inline SimplexId getTriangleLinkNumberInternal(
      const SimplexId &ttkNotUsed(triangleId)) const {
      return 0;
    }

    virtual inline const std::vector<std::vector<SimplexId>> *
      getTriangleLinksInternal() {
      return nullptr;
    }

    virtual inline int
      getTriangleStarInternal(const SimplexId &ttkNotUsed(triangleId),
                              const int &ttkNotUsed(localStarId),
                              SimplexId &ttkNotUsed(starId)) const {
      return 0;
    }

    virtual inline SimplexId getTriangleStarNumberInternal(
      const SimplexId &ttkNotUsed(triangleId)) const {
      return 0;
    }

    virtual inline const std::vector<std::vector<SimplexId>> *
      getTriangleStarsInternal() {
      return nullptr;
    }

    virtual inline int
      getTriangleVertexInternal(const SimplexId &ttkNotUsed(triangleId),
                                const int &ttkNotUsed(localVertexId),
                                SimplexId &ttkNotUsed(vertexId)) const {
      return 0;
    }

    virtual inline int
      getVertexEdgeInternal(const SimplexId &ttkNotUsed(vertexId),
                            const int &ttkNotUsed(localEdgeId),
                            SimplexId &ttkNotUsed(edgeId)) const {
      return 0;
    }

    virtual inline SimplexId
      getVertexEdgeNumberInternal(const SimplexId &ttkNotUsed(vertexId)) const {
      return 0;
    }

    virtual inline const std::vector<std::vector<SimplexId>> *
      getVertexEdgesInternal() {
      return nullptr;
    }

    virtual inline int
      getVertexLinkInternal(const SimplexId &ttkNotUsed(vertexId),
                            const int &ttkNotUsed(localLinkId),
                            SimplexId &ttkNotUsed(linkId)) const {
      return 0;
    }

    virtual inline SimplexId
      getVertexLinkNumberInternal(const SimplexId &ttkNotUsed(vertexId)) const {
      return 0;
    }

    virtual inline const std::vector<std::vector<SimplexId>> *
      getVertexLinksInternal() {
      return nullptr;
    }

    virtual inline int
      getVertexNeighborInternal(const SimplexId &ttkNotUsed(vertexId),
                                const int &ttkNotUsed(localNeighborId),
                                SimplexId &ttkNotUsed(neighborId)) const {
      return 0;
    }

    virtual inline SimplexId getVertexNeighborNumberInternal(
      const SimplexId &ttkNotUsed(vertexId)) const {
      return 0;
    }

    virtual inline const std::vector<std::vector<SimplexId>> *
      getVertexNeighborsInternal() {
      return nullptr;
    }

    virtual inline int
      getVertexPointInternal(const SimplexId &ttkNotUsed(vertexId),
                             float &ttkNotUsed(x),
                             float &ttkNotUsed(y),
                             float &ttkNotUsed(z)) const {
      return 0;
    }

    virtual inline int
      getVertexStarInternal(const SimplexId &ttkNotUsed(vertexId),
                            const int &ttkNotUsed(localStarId),
                            SimplexId &ttkNotUsed(starId)) const {
      return 0;
    }

    virtual inline SimplexId
      getVertexStarNumberInternal(const SimplexId &ttkNotUsed(vertexId)) const {
      return 0;
    }

    virtual inline const std::vector<std::vector<SimplexId>> *
      getVertexStarsInternal() {
      return nullptr;
    }

    virtual inline int
      getVertexTriangleInternal(const SimplexId &ttkNotUsed(vertexId),
                                const int &ttkNotUsed(localTriangleId),
                                SimplexId &ttkNotUsed(triangleId)) const {
      return 0;
    }

    virtual inline SimplexId getVertexTriangleNumberInternal(
      const SimplexId &ttkNotUsed(vertexId)) const {
      return 0;
    }

    virtual inline const std::vector<std::vector<SimplexId>> *
      getVertexTrianglesInternal() {
      return nullptr;
    }

    virtual inline bool
      isEdgeOnBoundaryInternal(const SimplexId &ttkNotUsed(edgeId)) const {
      return false;
    }

    virtual inline bool isTriangleOnBoundaryInternal(
      const SimplexId &ttkNotUsed(triangleId)) const {
      return false;
    }

    virtual inline bool
      isVertexOnBoundaryInternal(const SimplexId &ttkNotUsed(vertexId)) const {
      return false;
    }

    inline bool hasPreconditionedBoundaryEdges() const {

#ifndef TTK_ENABLE_KAMIKAZE
      if(!hasPreconditionedBoundaryEdges_) {

        printMsg("BoundaryEdge query without pre-process!",
                 debug::Priority::ERROR, debug::LineMode::NEW, std::cerr);
        printMsg("Please call preconditionBoundaryEdges() in a pre-process.",
                 debug::Priority::ERROR, debug::LineMode::NEW, std::cerr);
      }
#endif

      return hasPreconditionedBoundaryEdges_;
    }

    inline bool hasPreconditionedBoundaryTriangles() const {
#ifndef TTK_ENABLE_KAMIKAZE
      if(!hasPreconditionedBoundaryTriangles_) {

        printMsg("BoundaryTriangle query without pre-process!",
                 debug::Priority::ERROR, debug::LineMode::NEW, std::cerr);
        printMsg(
          "Please call preconditionBoundaryTriangles() in a pre-process.",
          debug::Priority::ERROR, debug::LineMode::NEW, std::cerr);
      }
#endif
      return hasPreconditionedBoundaryTriangles_;
    }

    inline bool hasPreconditionedBoundaryVertices() const {
#ifndef TTK_ENABLE_KAMIKAZE
      if(!hasPreconditionedBoundaryVertices_) {

        printMsg("BoundaryVertex query without pre-process!",
                 debug::Priority::ERROR, debug::LineMode::NEW, std::cerr);
        printMsg("Please call preconditionBoundaryVertices() in a pre-process.",
                 debug::Priority::ERROR, debug::LineMode::NEW, std::cerr);
      }
#endif
      return hasPreconditionedBoundaryVertices_;
    }

    inline bool hasPreconditionedCellEdges() const {

#ifndef TTK_ENABLE_KAMIKAZE
      if(((getDimensionality() == 1) && (!hasPreconditionedCellNeighbors_))
         || ((getDimensionality() > 1) && (!hasPreconditionedCellEdges_))) {

        printMsg("CellEdge query without pre-process!", debug::Priority::ERROR,
                 debug::LineMode::NEW, std::cerr);
        printMsg("Please call preconditionCellEdges() in a pre-process.",
                 debug::Priority::ERROR, debug::LineMode::NEW, std::cerr);
        return false;
      }
#endif
      return true;
    }

    inline bool hasPreconditionedCellNeighbors() const {
#ifndef TTK_ENABLE_KAMIKAZE
      if(!hasPreconditionedCellNeighbors_) {

        printMsg("CellNeighbor query without pre-process!",
                 debug::Priority::ERROR, debug::LineMode::NEW, std::cerr);
        printMsg("Please call preconditionCellNeighbors() in a pre-process.",
                 debug::Priority::ERROR, debug::LineMode::NEW, std::cerr);
      }
#endif
      return hasPreconditionedCellNeighbors_;
    }

    inline bool hasPreconditionedCellTriangles() const {
#ifndef TTK_ENABLE_KAMIKAZE
      if(((getDimensionality() == 2) && (!hasPreconditionedCellNeighbors_))
         || ((getDimensionality() == 3)
             && (!hasPreconditionedCellTriangles_))) {

        printMsg("CellTriangle query without pre-process!",
                 debug::Priority::ERROR, debug::LineMode::NEW, std::cerr);
        printMsg("Please call preconditionCellTriangles() in a pre-process.",
                 debug::Priority::ERROR, debug::LineMode::NEW, std::cerr);

        return false;
      }
#endif
      return true;
    }

    inline bool hasPreconditionedEdgeLinks() const {
#ifndef TTK_ENABLE_KAMIKAZE
      if(!hasPreconditionedEdgeLinks_) {

        printMsg("EdgeLink query without pre-process!", debug::Priority::ERROR,
                 debug::LineMode::NEW, std::cerr);
        printMsg("Please call preconditionEdgeLinks() in a pre-process.",
                 debug::Priority::ERROR, debug::LineMode::NEW, std::cerr);
      }
#endif
      return hasPreconditionedEdgeLinks_;
    }

    inline bool hasPreconditionedEdgeStars() const {
#ifndef TTK_ENABLE_KAMIKAZE
      if(!hasPreconditionedEdgeStars_) {

        printMsg("EdgeStar query without pre-process!", debug::Priority::ERROR,
                 debug::LineMode::NEW, std::cerr);
        printMsg("Please call preconditionEdgeStars() in a pre-process.",
                 debug::Priority::ERROR, debug::LineMode::NEW, std::cerr);
      }
#endif
      return hasPreconditionedEdgeStars_;
    }

    inline bool hasPreconditionedEdgeTriangles() const {
#ifndef TTK_ENABLE_KAMIKAZE
      if(((getDimensionality() == 2) && (!hasPreconditionedEdgeStars_))
         || ((getDimensionality() == 3)
             && (!hasPreconditionedEdgeTriangles_))) {

        printMsg("EdgeTriangle query without pre-process!",
                 debug::Priority::ERROR, debug::LineMode::NEW, std::cerr);
        printMsg("Please call preconditionEdgeTriangles() in a pre-process.",
                 debug::Priority::ERROR, debug::LineMode::NEW, std::cerr);

        return false;
      }
#endif
      return true;
    }

    inline bool hasPreconditionedEdges() const {
#ifndef TTK_ENABLE_KAMIKAZE
      if((getDimensionality() != 1) && (!hasPreconditionedEdges_)) {

        printMsg("Edge query without pre-process!", debug::Priority::ERROR,
                 debug::LineMode::NEW, std::cerr);
        printMsg("Please call preconditionEdges() in a pre-process.",
                 debug::Priority::ERROR, debug::LineMode::NEW, std::cerr);

        return false;
      }
#endif
      return true;
    }

    inline bool hasPreconditionedTriangles() const {
#ifndef TTK_ENABLE_KAMIKAZE
      if((getDimensionality() == 3) && (!hasPreconditionedTriangles_)) {

        printMsg("Triangle query without pre-process!", debug::Priority::ERROR,
                 debug::LineMode::NEW, std::cerr);
        printMsg("Please call preconditionTriangles() in a pre-process.",
                 debug::Priority::ERROR, debug::LineMode::NEW, std::cerr);

        return false;
      }
#endif
      return true;
    }

    inline bool hasPreconditionedTriangleEdges() const {
#ifndef TTK_ENABLE_KAMIKAZE
      if(((getDimensionality() == 2) && (!hasPreconditionedCellEdges_))
         || ((getDimensionality() == 3)
             && (!hasPreconditionedTriangleEdges_))) {

        printMsg("TriangleEdge query without pre-process!",
                 debug::Priority::ERROR, debug::LineMode::NEW, std::cerr);
        printMsg("Please call preconditionTriangleEdges() in a pre-process.",
                 debug::Priority::ERROR, debug::LineMode::NEW, std::cerr);

        return false;
      }
#endif
      return true;
    }

    inline bool hasPreconditionedTriangleLinks() const {
#ifndef TTK_ENABLE_KAMIKAZE
      if(!hasPreconditionedTriangleLinks_) {

        printMsg("TriangleLink query without pre-process!",
                 debug::Priority::ERROR, debug::LineMode::NEW, std::cerr);
        printMsg("Please call preconditionTriangleLinks() in a pre-process.",
                 debug::Priority::ERROR, debug::LineMode::NEW, std::cerr);
      }
#endif
      return hasPreconditionedTriangleLinks_;
    }

    inline bool hasPreconditionedTriangleStars() const {
#ifndef TTK_ENABLE_KAMIKAZE
      if(!hasPreconditionedTriangleStars_) {

        printMsg("TriangleStar query without pre-process!",
                 debug::Priority::ERROR, debug::LineMode::NEW, std::cerr);
        printMsg("Please call preconditionTriangleStars() in a pre-process.",
                 debug::Priority::ERROR, debug::LineMode::NEW, std::cerr);
      }
#endif
      return hasPreconditionedTriangleStars_;
    }

    inline bool hasPreconditionedVertexEdges() const {
#ifndef TTK_ENABLE_KAMIKAZE
      if(((getDimensionality() == 1) && (!hasPreconditionedVertexStars_))
         || ((getDimensionality() > 1) && (!hasPreconditionedVertexEdges_))) {

        printMsg("VertexEdge query without pre-process!",
                 debug::Priority::ERROR, debug::LineMode::NEW, std::cerr);
        printMsg("Please call preconditionVertexEdges() in a pre-process.",
                 debug::Priority::ERROR, debug::LineMode::NEW, std::cerr);

        return false;
      }
#endif
      return true;
    }

    inline bool hasPreconditionedVertexLinks() const {
#ifndef TTK_ENABLE_KAMIKAZE
      if(!hasPreconditionedVertexLinks_) {

        printMsg("VertexLink query without pre-process!",
                 debug::Priority::ERROR, debug::LineMode::NEW, std::cerr);
        printMsg("Please call preconditionVertexLinks() in a pre-process.",
                 debug::Priority::ERROR, debug::LineMode::NEW, std::cerr);
      }
#endif
      return hasPreconditionedVertexLinks_;
    }

    inline bool hasPreconditionedVertexNeighbors() const {
#ifndef TTK_ENABLE_KAMIKAZE
      if(!hasPreconditionedVertexNeighbors_) {

        printMsg("VertexNeighbor query without pre-process!",
                 debug::Priority::ERROR, debug::LineMode::NEW, std::cerr);
        printMsg("Please call preconditionVertexNeighbors() in a pre-process.",
                 debug::Priority::ERROR, debug::LineMode::NEW, std::cerr);
      }
#endif
      return hasPreconditionedVertexNeighbors_;
    }

    inline bool hasPreconditionedVertexStars() const {
#ifndef TTK_ENABLE_KAMIKAZE
      if(!hasPreconditionedVertexStars_) {

        printMsg("VertexStar query without pre-process!",
                 debug::Priority::ERROR, debug::LineMode::NEW, std::cerr);
        printMsg("Please call preconditionVertexStars() in a pre-process.",
                 debug::Priority::ERROR, debug::LineMode::NEW, std::cerr);
      }
#endif
      return hasPreconditionedVertexStars_;
    }

    inline bool hasPreconditionedVertexTriangles() const {
#ifndef TTK_ENABLE_KAMIKAZE
      if(((getDimensionality() == 2) && (!hasPreconditionedVertexStars_))
         || ((getDimensionality() == 3)
             && (!hasPreconditionedVertexTriangles_))) {

        printMsg("VertexTriangle query without pre-process!",
                 debug::Priority::ERROR, debug::LineMode::NEW, std::cerr);
        printMsg("Please call preconditionVertexTriangles() in a pre-process.",
                 debug::Priority::ERROR, debug::LineMode::NEW, std::cerr);

        return false;
      }
#endif
      return true;
    }

    // empty wrapping to VTK for now
    bool needsToAbort() override {
      return false;
    }

    virtual inline int preconditionBoundaryEdgesInternal() {
      return 0;
    }

    virtual inline int preconditionBoundaryTrianglesInternal() {
      return 0;
    }

    virtual inline int preconditionBoundaryVerticesInternal() {
      return 0;
    }

    virtual inline int preconditionCellEdgesInternal() {
      return 0;
    }

    virtual inline int preconditionCellNeighborsInternal() {
      return 0;
    }

    virtual inline int preconditionCellTrianglesInternal() {
      return 0;
    }

    virtual inline int preconditionEdgesInternal() {
      return 0;
    }

    virtual inline int preconditionEdgeLinksInternal() {
      return 0;
    }

    virtual inline int preconditionEdgeStarsInternal() {
      return 0;
    }

    virtual inline int preconditionEdgeTrianglesInternal() {
      return 0;
    }

    virtual inline int preconditionTrianglesInternal() {
      return 0;
    }

    virtual inline int preconditionTriangleEdgesInternal() {
      return 0;
    }

    virtual inline int preconditionTriangleLinksInternal() {
      return 0;
    }

    virtual inline int preconditionTriangleStarsInternal() {
      return 0;
    }

    virtual inline int preconditionVertexEdgesInternal() {
      return 0;
    }

    virtual inline int preconditionVertexLinksInternal() {
      return 0;
    }

    virtual inline int preconditionVertexNeighborsInternal() {
      return 0;
    }

    virtual inline int preconditionVertexStarsInternal() {
      return 0;
    }

    virtual inline int preconditionVertexTrianglesInternal() {
      return 0;
    }

    template <class itemType>
    size_t tableFootprint(const std::vector<itemType> &table,
                          const std::string &tableName = "",
                          std::ostream &stream = std::cout) const {

      std::stringstream msg;
      if((table.size()) && (tableName.length())) {
        msg << tableName << ": " << table.size() * sizeof(itemType) << " bytes";
        printMsg(
          msg.str(), debug::Priority::INFO, debug::LineMode::NEW, stream);
      }

      return table.size() * sizeof(itemType);
    }

    template <class itemType>
    size_t tableTableFootprint(const std::vector<std::vector<itemType>> &table,
                               const std::string &tableName = "",
                               std::ostream &stream = std::cout) const;

    int updateProgress(const float &ttkNotUsed(progress)) override {
      return 0;
    }

    bool hasPeriodicBoundaries_, hasPreconditionedBoundaryEdges_,
      hasPreconditionedBoundaryTriangles_, hasPreconditionedBoundaryVertices_,
      hasPreconditionedCellEdges_, hasPreconditionedCellNeighbors_,
      hasPreconditionedCellTriangles_, hasPreconditionedEdges_,
      hasPreconditionedEdgeLinks_, hasPreconditionedEdgeStars_,
      hasPreconditionedEdgeTriangles_, hasPreconditionedTriangles_,
      hasPreconditionedTriangleEdges_, hasPreconditionedTriangleLinks_,
      hasPreconditionedTriangleStars_, hasPreconditionedVertexEdges_,
      hasPreconditionedVertexLinks_, hasPreconditionedVertexNeighbors_,
      hasPreconditionedVertexStars_, hasPreconditionedVertexTriangles_;

    std::array<int, 3> gridDimensions_;

    std::vector<bool> boundaryEdges_, boundaryTriangles_, boundaryVertices_;
    std::vector<std::array<SimplexId, 6>> tetraEdgeList_;
    std::vector<std::vector<SimplexId>> cellNeighborList_;
    std::vector<std::array<SimplexId, 4>> tetraTriangleList_;
    std::vector<std::vector<SimplexId>> edgeLinkList_;
    std::vector<std::array<SimplexId, 2>> edgeList_;
    std::vector<std::vector<SimplexId>> edgeStarList_;
    std::vector<std::vector<SimplexId>> edgeTriangleList_;
    std::vector<std::array<SimplexId, 3>> triangleList_;
    std::vector<std::array<SimplexId, 3>> triangleEdgeList_;
    std::vector<std::vector<SimplexId>> triangleLinkList_;
    std::vector<std::vector<SimplexId>> triangleStarList_;
    std::vector<std::vector<SimplexId>> vertexEdgeList_;
    std::vector<std::vector<SimplexId>> vertexLinkList_;
    std::vector<std::vector<SimplexId>> vertexNeighborList_;
    std::vector<std::vector<SimplexId>> vertexStarList_;
    std::vector<std::vector<SimplexId>> vertexTriangleList_;

    // keep compatibility between getCellEdges(), getCellTriangles(),
    // getCellNeighbors() and getTriangleEdges()
    std::vector<std::vector<SimplexId>> cellEdgeVector_{};
    std::vector<std::vector<SimplexId>> cellTriangleVector_{};
    std::vector<std::vector<SimplexId>> triangleEdgeVector_{};

#ifdef TTK_ENABLE_MPI

    // precondition methods for distributed meshes

    virtual int preconditionDistributedCells() {
      return 0;
    }
    virtual int preconditionDistributedEdges() {
      return 0;
    }
    virtual int preconditionDistributedTriangles() {
      return 0;
    }

    // "GlobalCellIds" from "Generate Global Ids"
    // (warning: for Implicit/Periodic triangulations, concerns
    // "squares"/"cubes" and not "triangles"/"tetrahedron")
    const LongSimplexId *cellGid_{};
    // "GlobalPointIds" from "Generate Global Ids"
    const LongSimplexId *vertGid_{};
    // PointData "RankArray" from "TTKGhostCellPreconditioning"
    const int *vertRankArray_{};
    // CellData "RankArray" from "TTKGhostCellPreconditioning"
    // (warning: for Implicit/Periodic triangulations, concerns
    // "squares"/"cubes" and not "triangles"/"tetrahedron")
    const int *cellRankArray_{};

    // inverse of cellGid_
    std::unordered_map<SimplexId, SimplexId> cellGidToLid_{};
    // inverse of vertGid_
    std::unordered_map<SimplexId, SimplexId> vertexGidToLid_{};

    // range of (local) cells owned by the current rank that have
    // contiguous global ids (to label edges & triangles)
    struct CellRange {
      // rank-local range id
      size_t id;
      // range beginning (global cell id)
      size_t begin;
      // range end (inclusive, global cell id)
      size_t end;
      // owner rank
      size_t rank;

      static inline MPI_Datatype getMPIType() {
        MPI_Datatype res{};
        const auto cellRangeSize = sizeof(CellRange) / sizeof(size_t);
        MPI_Type_contiguous(cellRangeSize, ttk::getMPIType(size_t{}), &res);
        return res;
      }
    };
    // cell ranges per rank
    std::vector<CellRange> localCellRanges_{};
    // cell ranges from all ranks (gathered on rank 0)
    std::vector<CellRange> gatheredCellRanges_{};
    // number of CellRanges per rank
    std::vector<int> nRangesPerRank_{};

    // list of neighboring ranks (sharing ghost cells to current rank)
    std::vector<int> neighborRanks_{};
    // global ids of (local) ghost cells per each MPI (neighboring) rank
    std::vector<std::vector<SimplexId>> ghostCellPerOwner_{};
    // global ids of local (owned) cells that are ghost cells of other
    // (neighboring) ranks (per MPI rank)
    std::vector<std::vector<SimplexId>> remoteGhostCells_{};

    std::vector<SimplexId> edgeLidToGid_{};
    std::unordered_map<SimplexId, SimplexId> edgeGidToLid_{};
    std::vector<SimplexId> triangleLidToGid_{};
    std::unordered_map<SimplexId, SimplexId> triangleGidToLid_{};

    bool hasPreconditionedDistributedCells_{false};
    bool hasPreconditionedDistributedEdges_{false};
    bool hasPreconditionedDistributedTriangles_{false};
    bool hasPreconditionedDistributedVertices_{false};

<<<<<<< HEAD
    ttk::LongSimplexId *globalIdsArray_{nullptr};
    int *rankArray_{nullptr};

  public:
    void setGlobalIdsArray(ttk::LongSimplexId *array) {
      this->globalIdsArray_ = array;
    }

    ttk::LongSimplexId *getGlobalIdsArray() const {
      return this->globalIdsArray_;
    }

    void setRankArray(int *rankArray) {
      this->rankArray_ = rankArray;
    }

    int *getRankArray() const {
      return this->rankArray_;
    }

=======
>>>>>>> a3b0d63c
#endif // TTK_ENABLE_MPI

    // only ttk::dcg::DiscreteGradient should use what's defined below.
    friend class ttk::dcg::DiscreteGradient;

#ifdef TTK_ENABLE_DCG_OPTIMIZE_MEMORY
    using gradIdType = char;
#else
    using gradIdType = SimplexId;
#endif

    /**
     * @brief Discrete gradient internal struct
     *
     * 0: paired edge id per vertex
     * 1: paired vertex id per edge
     * 2: paired triangle id per edge
     * 3: paired edge id per triangle
     * 4: paired tetra id per triangle
     * 5: paired triangle id per tetra
     * Values: -1 if critical or paired to a cell of another dimension
     *
     * Is used as a value type for \ref gradientCacheType.
     */
    using gradientType = std::array<std::vector<gradIdType>, 6>;
    /**
     * @brief Key type for \ref gradientCacheType.
     *
     * The key type models a scalar field buffer. The first element is
     * a const void pointer to the beginning of the buffer and the
     * second stores the timestamp of the last modification of the
     * scalar field.
     */
    using gradientKeyType = std::pair<const void *, size_t>;
    /*
     * @brief Type for caching Discrete Gradient internal data structure.
     *
     * Uses the ttk::LRUCache with \ref gradientKeytype as key and
     * \ref gradientType as value types.
     */
    using gradientCacheType = LRUCache<gradientKeyType, gradientType>;
    /*
     * @brief Access to the gradientCache_ mutable member variable
     *
     * \warning This should only be used by the
     * ttk::dcg::DiscreteGradient class.
     */
    inline gradientCacheType *getGradientCacheHandler() const {
      return &this->gradientCache_;
    }

    // store, for each triangulation object and per offset field, a
    // reference to the discrete gradient internal structure
    mutable gradientCacheType gradientCache_{};
  };
} // namespace ttk<|MERGE_RESOLUTION|>--- conflicted
+++ resolved
@@ -3616,7 +3616,6 @@
     bool hasPreconditionedDistributedTriangles_{false};
     bool hasPreconditionedDistributedVertices_{false};
 
-<<<<<<< HEAD
     ttk::LongSimplexId *globalIdsArray_{nullptr};
     int *rankArray_{nullptr};
 
@@ -3637,8 +3636,6 @@
       return this->rankArray_;
     }
 
-=======
->>>>>>> a3b0d63c
 #endif // TTK_ENABLE_MPI
 
     // only ttk::dcg::DiscreteGradient should use what's defined below.
