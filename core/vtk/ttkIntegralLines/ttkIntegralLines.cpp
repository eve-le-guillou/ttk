--- conflicted
+++ resolved
@@ -2,13 +2,11 @@
 #include <ttkMacros.h>
 #include <ttkUtils.h>
 
-<<<<<<< HEAD
+#include <ArrayLinkedList.h>
 #include <DataSetAttributes.h>
 #include <vtkCellData.h>
 #include <vtkCommunicator.h>
-=======
 #include <vtkDataArray.h>
->>>>>>> 8b70a65b
 #include <vtkDataObject.h>
 #include <vtkDataSet.h>
 #include <vtkFloatArray.h>
@@ -71,19 +69,9 @@
 int ttkIntegralLines::getTrajectories(
   vtkDataSet *input,
   ttk::Triangulation *triangulation,
-<<<<<<< HEAD
-  ArrayLinkedList<std::vector<SimplexId>, TABULAR_SIZE> &trajectories,
-  ArrayLinkedList<std::vector<double>, TABULAR_SIZE> &distancesFromSeed,
-  ArrayLinkedList<int, TABULAR_SIZE> &seedIdentifiers,
-  vtkUnstructuredGrid *output) {
-  vtkSmartPointer<vtkUnstructuredGrid> ug
-    = vtkSmartPointer<vtkUnstructuredGrid>::New();
-  vtkSmartPointer<vtkPoints> pts = vtkSmartPointer<vtkPoints>::New();
-  vtkSmartPointer<vtkFloatArray> dist = vtkSmartPointer<vtkFloatArray>::New();
-  vtkSmartPointer<vtkFloatArray> identifier
-    = vtkSmartPointer<vtkFloatArray>::New();
-=======
-  std::vector<std::vector<ttk::SimplexId>> &trajectories,
+  ttk::ArrayLinkedList<std::vector<ttk::SimplexId>, TABULAR_SIZE> &trajectories,
+  ttk::ArrayLinkedList<std::vector<double>, TABULAR_SIZE> &distancesFromSeed,
+  ttk::ArrayLinkedList<int, TABULAR_SIZE> &seedIdentifiers,
   vtkUnstructuredGrid *output) {
 
   if(input == nullptr || output == nullptr
@@ -94,9 +82,10 @@
 
   vtkNew<vtkUnstructuredGrid> ug{};
   vtkNew<vtkPoints> pts{};
-
   vtkNew<vtkFloatArray> dist{};
->>>>>>> 8b70a65b
+  vtkNew<vtkIdTypeArray> identifier{};
+
+  vtkNew<vtkFloatArray> dist{};
   dist->SetNumberOfComponents(1);
   dist->SetName("DistanceFromSeed");
   identifier->SetNumberOfComponents(1);
@@ -113,95 +102,41 @@
       scalarArrays.push_back(a);
     }
   }
-<<<<<<< HEAD
-  // not efficient, implicit conversion to double
-  vector<vtkSmartPointer<vtkDataArray>> inputScalars(scalarArrays.size());
-  for(unsigned int k = 0; k < scalarArrays.size(); ++k) {
-    std::string s1 = scalarArrays[k]->GetName();
-    std::string s2 = scalarArrays[k]->GetClassName();
-    if(this->MyRank == 0) {
-      printMsg("array " + s1 + " is of class " + s2);
-    }
-    if(s1 == "GlobalPointIds") {
-      printMsg("HERE'S YOUR PROBLEM");
-      inputScalars[k] = vtkSmartPointer<vtkIdTypeArray>::New();
-    } else {
-      if(s1 == "vtkGhostType") {
-        inputScalars[k] = vtkSmartPointer<vtkUnsignedCharArray>::New();
-      } else {
-        if(s1.find("_Order") != std::string::npos) {
-          inputScalars[k] = vtkSmartPointer<vtkIntArray>::New();
-        } else {
-          inputScalars[k] = vtkSmartPointer<vtkDoubleArray>::New();
-        }
-      }
-    }
-=======
 
   std::vector<vtkSmartPointer<vtkDataArray>> inputScalars(scalarArrays.size());
   for(size_t k = 0; k < scalarArrays.size(); ++k) {
     inputScalars[k]
       = vtkSmartPointer<vtkDataArray>::Take(scalarArrays[k]->NewInstance());
->>>>>>> 8b70a65b
     inputScalars[k]->SetNumberOfComponents(1);
     inputScalars[k]->SetName(scalarArrays[k]->GetName());
   }
 
-<<<<<<< HEAD
-  float p[3];
-  vtkIdType ids[2];
-  list<array<std::vector<SimplexId>, TABULAR_SIZE>>::iterator trajectory
+  std::array<float, 3> p;
+  std::array<vtkIdType, 2> ids;
+  std::list<std::array<std::vector<ttk::SimplexId>, TABULAR_SIZE>>::iterator trajectory
     = trajectories.list.begin();
-  list<array<std::vector<double>, TABULAR_SIZE>>::iterator distanceFromSeed
+  std::list<std::array<std::vector<double>, TABULAR_SIZE>>::iterator distanceFromSeed
     = distancesFromSeed.list.begin();
-  list<array<int, TABULAR_SIZE>>::iterator seedIdentifier
+  std::list<std::array<int, TABULAR_SIZE>>::iterator seedIdentifier
     = seedIdentifiers.list.begin();
-  int total_points = 0;
   while(trajectory != trajectories.list.end()) {
     for(int i = 0; i < TABULAR_SIZE; i++) {
       if((*trajectory)[i].size() > 0) {
-        SimplexId vertex = (*trajectory)[i].at(0);
+        ttk::SimplexId vertex = (*trajectory)[i].at(0);
         // init
         triangulation->getVertexPoint(vertex, p[0], p[1], p[2]);
-        ids[0] = pts->InsertNextPoint(p);
+        ids[0] = pts->InsertNextPoint(p.data());
         // distanceScalars
         dist->InsertNextTuple1((*distanceFromSeed)[i].at(0));
         identifier->InsertNextTuple1((*seedIdentifier)[i]);
-        total_points++;
-=======
-  std::array<float, 3> p0{}, p1{};
-  std::array<vtkIdType, 2> ids{};
-  for(size_t i = 0; i < trajectories.size(); ++i) {
-    if(!trajectories[i].empty()) {
-      auto vertex = trajectories[i][0];
-      // init
-      triangulation->getVertexPoint(vertex, p0[0], p0[1], p0[2]);
-      ids[0] = pts->InsertNextPoint(p0.data());
-      // distanceScalars
-      float distanceFromSeed{};
-      dist->InsertNextTuple1(distanceFromSeed);
-      // inputScalars
-      for(size_t k = 0; k < scalarArrays.size(); ++k) {
-        inputScalars[k]->InsertNextTuple1(scalarArrays[k]->GetTuple1(vertex));
-      }
-
-      for(size_t j = 1; j < trajectories[i].size(); ++j) {
-        vertex = trajectories[i][j];
-        triangulation->getVertexPoint(vertex, p1[0], p1[1], p1[2]);
-        ids[1] = pts->InsertNextPoint(p1.data());
-        // distanceScalars
-        distanceFromSeed += ttk::Geometry::distance(p0.data(), p1.data(), 3);
-        dist->InsertNextTuple1(distanceFromSeed);
->>>>>>> 8b70a65b
         // inputScalars
         for(size_t k = 0; k < scalarArrays.size(); ++k) {
           inputScalars[k]->InsertNextTuple1(scalarArrays[k]->GetTuple1(vertex));
-<<<<<<< HEAD
-        for(SimplexId j = 1; j < (SimplexId)(*trajectory)[i].size(); ++j) {
-          total_points++;
+        }
+        for(size_t j = 1; j < (*trajectory)[i].size(); ++j) {
           vertex = (*trajectory)[i].at(j);
           triangulation->getVertexPoint(vertex, p[0], p[1], p[2]);
-          ids[1] = pts->InsertNextPoint(p);
+          ids[1] = pts->InsertNextPoint(p.data());
           // distanceScalars
           dist->InsertNextTuple1((*distanceFromSeed)[i].at(j));
           identifier->InsertNextTuple1((*seedIdentifier)[i]);
@@ -211,22 +146,13 @@
             inputScalars[k]->InsertNextTuple1(
               scalarArrays[k]->GetTuple1(vertex));
 
-          ug->InsertNextCell(VTK_LINE, 2, ids);
+          ug->InsertNextCell(VTK_LINE, 2, ids.data());
 
           // iteration
           ids[0] = ids[1];
         }
       } else {
         break;
-=======
-        }
-
-        ug->InsertNextCell(VTK_LINE, 2, ids.data());
-
-        // iteration
-        ids[0] = ids[1];
-        p0 = p1;
->>>>>>> 8b70a65b
       }
     }
     trajectory++;
@@ -238,12 +164,8 @@
   // }
   ug->SetPoints(pts);
   ug->GetPointData()->AddArray(dist);
-<<<<<<< HEAD
   ug->GetPointData()->AddArray(identifier);
-  for(unsigned int k = 0; k < scalarArrays.size(); ++k)
-=======
-  for(size_t k = 0; k < scalarArrays.size(); ++k) {
->>>>>>> 8b70a65b
+  for(unsigned int k = 0; k < scalarArrays.size(); ++k) {
     ug->GetPointData()->AddArray(inputScalars[k]);
   }
 
@@ -278,16 +200,15 @@
   vtkDataArray *inputOffsets
     = this->GetOrderArray(domain, 0, 1, ForceInputOffsetScalarField);
 
-<<<<<<< HEAD
-  const SimplexId numberOfPointsInDomain = domain->GetNumberOfPoints();
+  const ttk::SimplexId numberOfPointsInDomain = domain->GetNumberOfPoints();
   this->setVertexNumber(numberOfPointsInDomain);
   printMsg("number of points in domain"
            + std::to_string(numberOfPointsInDomain));
-  SimplexId numberOfPointsInSeeds = seeds->GetNumberOfPoints();
+  ttk::SimplexId numberOfPointsInSeeds = seeds->GetNumberOfPoints();
   printMsg("number of points in seeds" + std::to_string(numberOfPointsInSeeds));
-  SimplexId *inputIdentifiers;
+  ttk::SimplexId *inputIdentifiers;
 #if TTK_ENABLE_MPI
-  Timer t_mpi;
+  ttk::Timer t_mpi;
   controller->Barrier();
   if(myRank == 0) {
     t_mpi.reStart();
@@ -306,7 +227,7 @@
     domain->GetPointData()->GetArray("GlobalPointIds")));
   this->setGlobalIdsArray(globalPointsId);
   this->setProcessId(processId);
-  std::map<SimplexId, SimplexId> global2Local{};
+  std::map<ttk::SimplexId, ttk::SimplexId> global2Local{};
   for(int i = 0; i < numberOfPointsInDomain; i++) {
     global2Local[this->GlobalIdsArray[i]] = i;
   }
@@ -357,12 +278,12 @@
       }
       numberOfPointsInSeeds = vtkInputIdentifiers->GetNumberOfTuples();
       inputIdentifiers
-        = static_cast<SimplexId *>(vtkInputIdentifiers->GetVoidPointer(0));
+        = static_cast<ttk::SimplexId *>(vtkInputIdentifiers->GetVoidPointer(0));
     } else {
       this->setGlobalElementToCompute(totalSeeds);
       printMsg("isDistributed!");
-      std::vector<SimplexId> idSpareStorage{};
-      SimplexId *inputIdentifierGlobalId;
+      std::vector<ttk::SimplexId> idSpareStorage{};
+      ttk::SimplexId *inputIdentifierGlobalId;
       inputIdentifierGlobalId = this->GetIdentifierArrayPtr(
         ForceInputVertexScalarField, 2, ttk::VertexScalarFieldName, seeds,
         idSpareStorage);
@@ -374,13 +295,13 @@
           i, global2Local[inputIdentifierGlobalId[i]]);
       }
       inputIdentifiers
-        = static_cast<SimplexId *>(vtkInputIdentifiers->GetVoidPointer(0));
+        = static_cast<ttk::SimplexId *>(vtkInputIdentifiers->GetVoidPointer(0));
     }
   } else {
     this->setGlobalElementToCompute(numberOfPointsInSeeds);
     vtkInputIdentifiers->SetNumberOfTuples(numberOfPointsInSeeds);
-    std::vector<SimplexId> idSpareStorage{};
-    SimplexId *inputIdentifierGlobalId;
+    std::vector<ttk::SimplexId> idSpareStorage{};
+    ttk::SimplexId *inputIdentifierGlobalId;
     inputIdentifierGlobalId = this->GetIdentifierArrayPtr(
       ForceInputVertexScalarField, 2, ttk::VertexScalarFieldName, seeds,
       idSpareStorage);
@@ -391,7 +312,7 @@
         i, global2Local[inputIdentifierGlobalId[i]]);
     }
     inputIdentifiers
-      = static_cast<SimplexId *>(vtkInputIdentifiers->GetVoidPointer(0));
+      = static_cast<ttk::SimplexId *>(vtkInputIdentifiers->GetVoidPointer(0));
   }
   controller->Barrier();
   if(myRank == 0) {
@@ -405,15 +326,6 @@
                                                  ttk::VertexScalarFieldName,
                                                  seeds, idSpareStorage);
 #endif
-=======
-  std::vector<ttk::SimplexId> idSpareStorage{};
-  auto *inputIdentifiers = this->GetIdentifierArrayPtr(
-    ForceInputVertexScalarField, 2, ttk::VertexScalarFieldName, seeds,
-    idSpareStorage);
-
-  const auto numberOfPointsInDomain = domain->GetNumberOfPoints();
-  const auto numberOfPointsInSeeds = seeds->GetNumberOfPoints();
->>>>>>> 8b70a65b
 
 #ifndef TTK_ENABLE_KAMIKAZE
   // triangulation problem
@@ -448,14 +360,9 @@
   //   return -1;
   // }
 #endif
-<<<<<<< HEAD
-  ArrayLinkedList<vector<SimplexId>, TABULAR_SIZE> trajectories;
-  ArrayLinkedList<vector<double>, TABULAR_SIZE> distancesFromSeed;
-  ArrayLinkedList<int, TABULAR_SIZE> seedIdentifiers;
-=======
-
-  std::vector<std::vector<ttk::SimplexId>> trajectories{};
->>>>>>> 8b70a65b
+  ttk::ArrayLinkedList<std::vector<ttk::SimplexId>, TABULAR_SIZE> trajectories;
+  ttk::ArrayLinkedList<std::vector<double>, TABULAR_SIZE> distancesFromSeed;
+  ttk::ArrayLinkedList<int, TABULAR_SIZE> seedIdentifiers;
 
   this->setVertexNumber(numberOfPointsInDomain);
   this->setSeedNumber(numberOfPointsInSeeds);
@@ -498,13 +405,8 @@
 #endif
 
   // make the vtk trajectories
-<<<<<<< HEAD
   getTrajectories(domain, triangulation, trajectories, distancesFromSeed,
                   seedIdentifiers, output);
 
   return (int)(status == 0);
-=======
-  status = getTrajectories(domain, triangulation, trajectories, output);
-  return status;
->>>>>>> 8b70a65b
 }