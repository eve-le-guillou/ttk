--- conflicted
+++ resolved
@@ -432,18 +432,6 @@
 }
 
 #if TTK_ENABLE_MPI
-<<<<<<< HEAD
-void ttkAlgorithm::MPIPipelinePreconditioning(vtkDataSet *input) {
-
-  vtkNew<vtkGenerateGlobalIds> globalIds;
-  // If the global point id array doesn't exist, it is created
-  if(input->GetPointData()->GetArray("GlobalPointIds") == nullptr) {
-    printWrn("Global ids haven't been produced in sequential, the parallel "
-             "result may be different");
-    globalIds->SetInputData(input);
-    globalIds->Update();
-    input->ShallowCopy(globalIds->GetOutputDataObject(0));
-=======
 
 bool ttkAlgorithm::checkGlobalIdValidity(ttk::LongSimplexId *globalIds,
                                          ttk::SimplexId simplexNumber,
@@ -470,7 +458,6 @@
         }
       }
     }
->>>>>>> f83d807d
   }
 
   ttk::SimplexId realSimplexNumber = simplexNumber - ghostNumber;
