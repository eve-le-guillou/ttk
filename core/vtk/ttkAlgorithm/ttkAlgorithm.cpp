#include <ttkAlgorithm.h>
#include <ttkMacros.h>
#include <ttkUtils.h>

#include <OrderDisambiguation.h>
#include <Triangulation.h>
#include <ttkTriangulationFactory.h>

#include <vtkCellTypes.h>
#include <vtkCommand.h>
#include <vtkDataSet.h>
<<<<<<< HEAD
#include <vtkGenerateGlobalIds.h>
#include <vtkGhostCellsGenerator.h>
=======
#if TTK_ENABLE_MPI
#include <vtkGenerateGlobalIds.h>
#include <vtkGhostCellsGenerator.h>
#endif
>>>>>>> efdacb31
#include <vtkImageData.h>
#include <vtkInformation.h>
#include <vtkInformationIntegerKey.h>
#include <vtkInformationVector.h>
#include <vtkMultiBlockDataSet.h>
#include <vtkPointData.h>
#include <vtkPolyData.h>
#include <vtkTable.h>
#include <vtkUnstructuredGrid.h>

#include <vtkCompositeDataPipeline.h>

// Pass input type information key
#include <vtkInformationKey.h>
vtkInformationKeyMacro(ttkAlgorithm, SAME_DATA_TYPE_AS_INPUT_PORT, Integer);

// Constructor / Destructor
vtkStandardNewMacro(ttkAlgorithm);
ttkAlgorithm::ttkAlgorithm() = default;
ttkAlgorithm::~ttkAlgorithm() = default;

ttk::Triangulation *ttkAlgorithm::GetTriangulation(vtkDataSet *dataSet) {

  this->printMsg("Requesting triangulation for '"
                   + std::string(dataSet->GetClassName()) + "'",
                 ttk::debug::Priority::DETAIL);

  auto triangulation = ttkTriangulationFactory::GetTriangulation(
    this->debugLevel_, this->CompactTriangulationCacheSize, dataSet);
  if(triangulation)
    return triangulation;

  this->printErr("Unable to retrieve/initialize triangulation for '"
                 + std::string(dataSet->GetClassName()) + "'");

  return nullptr;
}

vtkDataArray *ttkAlgorithm::GetOptionalArray(const bool &enforceArrayIndex,
                                             const int &arrayIndex,
                                             const std::string &arrayName,
                                             vtkDataSet *const inputData,
                                             const int &inputPort) {

  vtkDataArray *optionalArray = nullptr;

  if(enforceArrayIndex)
    optionalArray = this->GetInputArrayToProcess(arrayIndex, inputData);

  if(!optionalArray) {
    this->SetInputArrayToProcess(arrayIndex, inputPort, 0, 0, arrayName.data());
    optionalArray = this->GetInputArrayToProcess(arrayIndex, inputData);
  }
  return optionalArray;
}

std::string ttkAlgorithm::GetOrderArrayName(vtkDataArray *const array) {
  return std::string(array->GetName()) + "_Order";
}

vtkDataArray *ttkAlgorithm::GetOrderArray(vtkDataSet *const inputData,
                                          const int scalarArrayIdx,
                                          const int orderArrayIdx,
                                          const bool enforceOrderArrayIdx) {

  auto isValidOrderArray = [](vtkDataArray *const array) {
    if(!array)
      return -4;

    if(array->GetNumberOfComponents() != 1)
      return -3;

    auto temp = vtkSmartPointer<ttkSimplexIdTypeArray>::New();
    if(array->GetDataType() != temp->GetDataType())
      return -2;

    const std::string name(array->GetName());
    if(name.size() < 6 || (name.rfind("_Order") != (name.size() - 6)))
      return -1;

    return 1;
  };

  if(enforceOrderArrayIdx) {
    auto orderArray = this->GetInputArrayToProcess(orderArrayIdx, inputData);
    switch(isValidOrderArray(orderArray)) {
      case -4: {
        this->printErr("Unable to retrieve enforced order array at idx "
                       + std::to_string(orderArrayIdx) + ".");
        return nullptr;
      }
      case -3: {
        this->printErr("Retrieved enforced order array `"
                       + std::string(orderArray->GetName())
                       + "` has more than one component.");
        return nullptr;
      }
      case -2: {
        this->printErr("Enforced order array `"
                       + std::string(orderArray->GetName())
                       + "` is of incorrect type.");
        auto temp = vtkSmartPointer<ttkSimplexIdTypeArray>::New();
        this->printErr(" -> use `ttkArrayEditor` to convert data type to `"
                       + std::string(temp->GetDataTypeAsString()) + "`.");
        return nullptr;
      }
      default: {
        this->printMsg("Retrieved enforced order array `"
                         + std::string(orderArray->GetName()) + "`.",
                       ttk::debug::Priority::DETAIL);
        return orderArray;
      }
    }
  }

  auto scalarArray = this->GetInputArrayToProcess(scalarArrayIdx, inputData);
  if(!scalarArray) {
    this->printErr("Unable to retrieve input scalar array for idx "
                   + std::to_string(scalarArrayIdx) + ".");
    return nullptr;
  } else if(isValidOrderArray(scalarArray) == 1) {
    this->printMsg("Retrieved scalar array `"
                     + std::string(scalarArray->GetName())
                     + "` is already an order array.",
                   ttk::debug::Priority::DETAIL);
    return scalarArray;
  }

  auto orderArray = inputData
                      ->GetAttributesAsFieldData(this->GetInputArrayAssociation(
                        scalarArrayIdx, inputData))
                      ->GetArray(this->GetOrderArrayName(scalarArray).data());

  switch(isValidOrderArray(orderArray)) {
    case -4: {
      ttk::Timer timer;
      this->printWrn("No pre-existing order for array:");
      this->printWrn("  `" + std::string(scalarArray->GetName()) + "`.");

      this->printMsg("Initializing order array.", 0, 0, this->threadNumber_,
                     ttk::debug::LineMode::REPLACE);

      auto nVertices = scalarArray->GetNumberOfTuples();
      auto newOrderArray = vtkSmartPointer<ttkSimplexIdTypeArray>::New();
      newOrderArray->SetName(this->GetOrderArrayName(scalarArray).data());
      newOrderArray->SetNumberOfComponents(1);
      newOrderArray->SetNumberOfTuples(nVertices);

      switch(scalarArray->GetDataType()) {
        vtkTemplateMacro(ttk::preconditionOrderArray(
          nVertices,
          static_cast<VTK_TT *>(ttkUtils::GetVoidPointer(scalarArray)),
          static_cast<ttk::SimplexId *>(
            ttkUtils::GetVoidPointer(newOrderArray)),
          this->threadNumber_));
      }

      // append order array temporarily to input
      inputData
        ->GetAttributesAsFieldData(
          this->GetInputArrayAssociation(scalarArrayIdx, inputData))
        ->AddArray(newOrderArray);

      this->printMsg("Initializing order array.", 1, timer.getElapsedTime(),
                     this->threadNumber_);

      this->printWrn("TIP: run `ttkArrayPreconditioning` first");
      this->printWrn("for improved performances :)");

      return newOrderArray;
    }

    case -3: {
      this->printErr(
        "Retrieved order array `" + std::string(orderArray->GetName())
        + "` for scalar array `" + std::string(scalarArray->GetName())
        + "` has more than one component.");
      return nullptr;
    }

    case -2: {
      this->printErr(
        "Retrieved order array `" + std::string(orderArray->GetName())
        + "` for scalar array `" + std::string(scalarArray->GetName())
        + "` is of incorrect type.");
      auto temp = vtkSmartPointer<ttkSimplexIdTypeArray>::New();
      this->printErr(" -> use `ttkArrayEditor` to convert data type to `"
                     + std::string(temp->GetDataTypeAsString()) + "`.");
      return nullptr;
    }

    default: {
      this->printMsg(
        "Retrieved order array `" + std::string(orderArray->GetName())
          + "` for scalar array `" + std::string(scalarArray->GetName()) + "`.",
        ttk::debug::Priority::DETAIL);
      return orderArray;
    }
  }
}

ttk::SimplexId *
  ttkAlgorithm::GetIdentifierArrayPtr(const bool &enforceArrayIndex,
                                      const int &arrayIndex,
                                      const std::string &arrayName,
                                      vtkDataSet *const inputData,
                                      std::vector<ttk::SimplexId> &spareStorage,
                                      const int inputPort,
                                      const bool printErr) {

  // fetch data array
  const auto array = this->GetOptionalArray(
    enforceArrayIndex, arrayIndex, arrayName, inputData, inputPort);
  if(array == nullptr) {
    if(printErr) {
      this->printErr("Could not find the requested identifiers array");
    }
    return {};
  }
  if(array->GetNumberOfComponents() != 1) {
    if(printErr) {
      this->printErr("Identifiers field must have only one component!");
    }
    return {};
  }

#ifndef TTK_ENABLE_64BIT_IDS
  if(array->GetDataType() == VTK_ID_TYPE
     || array->GetDataType() == VTK_LONG_LONG) {
    this->printMsg(
      "Converting identifiers field from vtkIdType to SimplexId...");
    const auto nItems = array->GetNumberOfTuples();

    // fills the vector with the content of the data array converted to
    // ttk::SimplexId
    spareStorage.resize(nItems);
    for(vtkIdType i = 0; i < nItems; ++i) {
      spareStorage[i] = static_cast<ttk::SimplexId>(array->GetTuple1(i));
    }

    // return a pointer to the vector internal buffer
    return spareStorage.data();
  }
#else
  TTK_FORCE_USE(spareStorage);
#endif

  // return a pointer to the data array internal buffer
  return static_cast<ttk::SimplexId *>(ttkUtils::GetVoidPointer(array));
}

template <class vtkDataType>
int prepOutput(vtkInformation *info, const std::string &className) {
  auto output = vtkDataObject::GetData(info);
  if(!output || !output->IsA(className.data())) {
    auto newOutput = vtkSmartPointer<vtkDataType>::New();
    info->Set(vtkDataObject::DATA_OBJECT(), newOutput);
  }
  return 1;
}

vtkDataSet *ttkAlgorithm::GetOutput() {
  return this->GetOutput(0);
}

vtkDataSet *ttkAlgorithm::GetOutput(int port) {
  return vtkDataSet::SafeDownCast(this->GetOutputDataObject(port));
}

void ttkAlgorithm::SetInputData(vtkDataSet *input) {
  this->SetInputData(0, input);
}

void ttkAlgorithm::SetInputData(int index, vtkDataSet *input) {
  this->SetInputDataInternal(index, input);
}

void ttkAlgorithm::AddInputData(vtkDataSet *input) {
  this->AddInputData(0, input);
}

void ttkAlgorithm::AddInputData(int index, vtkDataSet *input) {
  this->AddInputDataInternal(index, input);
}

int ttkAlgorithm::RequestDataObject(vtkInformation *ttkNotUsed(request),
                                    vtkInformationVector **inputVector,
                                    vtkInformationVector *outputVector) {
  // for each output
  for(int i = 0; i < this->GetNumberOfOutputPorts(); ++i) {
    auto outInfo = outputVector->GetInformationObject(i);
    if(!outInfo) {
      this->printErr("Unable to retrieve output vtkDataObject at port "
                     + std::to_string(i));
      return 0;
    }

    auto outputPortInfo = this->GetOutputPortInformation(i);

    // always request output type again for dynamic filter outputs
    if(!this->FillOutputPortInformation(i, outputPortInfo)) {
      this->printErr("Unable to fill output port information at port "
                     + std::to_string(i));
      return 0;
    }

    if(outputPortInfo->Has(ttkAlgorithm::SAME_DATA_TYPE_AS_INPUT_PORT())) {
      // Set output data type to input data type at specified port
      auto inPortIndex
        = outputPortInfo->Get(ttkAlgorithm::SAME_DATA_TYPE_AS_INPUT_PORT());
      if(inPortIndex < 0 || inPortIndex >= this->GetNumberOfInputPorts()) {
        this->printErr("Input port index " + std::to_string(inPortIndex)
                       + " specified by 'SAME_DATA_TYPE_AS_INPUT_PORT' key of "
                         "output port is out of range ("
                       + std::to_string(this->GetNumberOfInputPorts())
                       + " input ports).");
        return 0;
      }
      auto inInfo = inputVector[inPortIndex]->GetInformationObject(0);
      if(!inInfo) {
        this->printErr(
          "No information object at port " + std::to_string(inPortIndex)
          + " specified by 'SAME_DATA_TYPE_AS_INPUT_PORT' key of output port.");
        return 0;
      }

      auto input = vtkDataObject::GetData(inInfo);
      auto output = vtkDataObject::GetData(outInfo);

      if(!output || !output->IsA(input->GetClassName())) {
        auto newOutput
          = vtkSmartPointer<vtkDataObject>::Take(input->NewInstance());
        outputPortInfo->Set(
          vtkDataObject::DATA_TYPE_NAME(), input->GetClassName());
        outInfo->Set(vtkDataObject::DATA_OBJECT(), newOutput);
      }
    } else {
      // Explicitly create output by data type name
      if(!outputPortInfo->Has(vtkDataObject::DATA_TYPE_NAME())) {
        this->printErr("DATA_TYPE_NAME of output port " + std::to_string(i)
                       + " not specified");
        return 0;
      }
      std::string outputType
        = outputPortInfo->Get(vtkDataObject::DATA_TYPE_NAME());

      if(outputType == "vtkUnstructuredGrid") {
        prepOutput<vtkUnstructuredGrid>(outInfo, outputType);
      } else if(outputType == "vtkPolyData") {
        prepOutput<vtkPolyData>(outInfo, outputType);
      } else if(outputType == "vtkMultiBlockDataSet") {
        prepOutput<vtkMultiBlockDataSet>(outInfo, outputType);
      } else if(outputType == "vtkTable") {
        prepOutput<vtkTable>(outInfo, outputType);
      } else if(outputType == "vtkImageData") {
        prepOutput<vtkImageData>(outInfo, outputType);
      } else {
        this->printErr("Unsupported data type for output[" + std::to_string(i)
                       + "]: " + outputType);
        return 0;
      }
    }

    this->printMsg(
      "Created '"
        + std::string(outputPortInfo->Get(vtkDataObject::DATA_TYPE_NAME()))
        + "' at output port " + std::to_string(i),
      ttk::debug::Priority::VERBOSE);
  }

  return 1;
}

<<<<<<< HEAD
void ttkAlgorithm::MPIPreconditioning(vtkInformation *request,
                                      vtkInformationVector **inputVector,
                                      vtkInformationVector *outputVector) {
  vtkDataSet *input = vtkDataSet::GetData(inputVector[0]);
  this->setGlobalIdsArray(static_cast<long int *>(ttkUtils::GetVoidPointer(
    input->GetPointData()->GetArray("GlobalPointIds"))));
  if(!this->GlobalIdsArray) {
=======
#if TTK_ENABLE_MPI
void ttkAlgorithm::MPIPreconditioning(vtkDataSet *input) {
  ttk::Triangulation *triangulation = ttkAlgorithm::GetTriangulation(input);
  triangulation->setGlobalIdsArray(
    static_cast<long int *>(ttkUtils::GetVoidPointer(
      input->GetPointData()->GetArray("GlobalPointIds"))));
  if(!triangulation->getGlobalIdsArray()) {
>>>>>>> efdacb31
    printWrn("Global ids haven't been produced in sequential, the parallel "
             "result may be different");
    vtkNew<vtkGenerateGlobalIds> globalIds;
    globalIds->SetInputData(input);
    globalIds->Update();
<<<<<<< HEAD
    vtkDataArray *ids
      = vtkDataSet::SafeDownCast(globalIds->GetOutputDataObject(0))
          ->GetPointData()
          ->GetArray("GlobalPointIds");
    input->GetPointData()->AddArray(ids);
    this->setGlobalIdsArray(static_cast<long int *>(ttkUtils::GetVoidPointer(
      input->GetPointData()->GetArray("GlobalPointIds"))));
  }

  vtkNew<vtkGhostCellsGenerator> generator;
  this->setPointGhostArray(static_cast<unsigned char *>(
    ttkUtils::GetVoidPointer(input->GetPointData()->GetArray("vtkGhostType"))));
  if(!this->PointGhostArray) {
=======
    input->ShallowCopy(globalIds->GetOutputDataObject(0));
    triangulation->setGlobalIdsArray(
      static_cast<long int *>(ttkUtils::GetVoidPointer(
        input->GetPointData()->GetArray("GlobalPointIds"))));
  }

  if(!input->HasAnyGhostPoints()) {
    vtkNew<vtkGhostCellsGenerator> generator;
>>>>>>> efdacb31
    generator->SetInputData(input);
    generator->BuildIfRequiredOff();
    generator->SetNumberOfGhostLayers(2);
    generator->Update();
<<<<<<< HEAD
    vtkDataArray *ghosts
      = vtkDataSet::SafeDownCast(generator->GetOutputDataObject(0))
          ->GetPointData()
          ->GetArray("vtkGhostType");
    input->GetPointData()->AddArray(ghosts);
    this->setPointGhostArray(
      static_cast<unsigned char *>(ttkUtils::GetVoidPointer(
        input->GetPointData()->GetArray("vtkGhostType"))));
  }
  this->setRankArray(static_cast<int *>(
    ttkUtils::GetVoidPointer(input->GetPointData()->GetArray("RankArray"))));
  if(!this->RankArray) {
=======
    input->ShallowCopy(generator->GetOutputDataObject(0));
  }

  triangulation->setRankArray(static_cast<int *>(
    ttkUtils::GetVoidPointer(input->GetPointData()->GetArray("RankArray"))));
  if(!triangulation->getRankArray()) {
>>>>>>> efdacb31
    printWrn("RankArray has not been defined. Use the "
             "ttkGhostCellPreconditioning filter to do so.");
  }
}
<<<<<<< HEAD

=======
#endif
>>>>>>> efdacb31
//==============================================================================
int ttkAlgorithm::ProcessRequest(vtkInformation *request,
                                 vtkInformationVector **inputVector,
                                 vtkInformationVector *outputVector) {
  // 1. Pass
  if(request->Has(vtkCompositeDataPipeline::REQUEST_DATA_OBJECT())) {
    this->printMsg(
      "Processing REQUEST_DATA_OBJECT", ttk::debug::Priority::VERBOSE);
    return this->RequestDataObject(request, inputVector, outputVector);
  }

  // 2. Pass
  if(request->Has(vtkCompositeDataPipeline::REQUEST_INFORMATION())) {
    this->printMsg(
      "Processing REQUEST_INFORMATION", ttk::debug::Priority::VERBOSE);
    return this->RequestInformation(request, inputVector, outputVector);
  }

  // 3. Pass
  if(request->Has(vtkCompositeDataPipeline::REQUEST_UPDATE_TIME())) {
    this->printMsg(
      "Processing REQUEST_UPDATE_TIME", ttk::debug::Priority::VERBOSE);
    return this->RequestUpdateTime(request, inputVector, outputVector);
  }

  // 4. Pass
  if(request->Has(
       vtkCompositeDataPipeline::REQUEST_TIME_DEPENDENT_INFORMATION())) {
    this->printMsg("Processing REQUEST_TIME_DEPENDENT_INFORMATION",
                   ttk::debug::Priority::VERBOSE);
    return this->RequestUpdateTimeDependentInformation(
      request, inputVector, outputVector);
  }

  // 5. Pass
  if(request->Has(vtkCompositeDataPipeline::REQUEST_UPDATE_EXTENT())) {
    this->printMsg(
      "Processing REQUEST_UPDATE_EXTENT", ttk::debug::Priority::VERBOSE);
    return this->RequestUpdateExtent(request, inputVector, outputVector);
  }

  // 6. Pass
  if(request->Has(vtkCompositeDataPipeline::REQUEST_DATA_NOT_GENERATED())) {
    this->printMsg(
      "Processing REQUEST_DATA_NOT_GENERATED", ttk::debug::Priority::VERBOSE);
    return this->RequestDataNotGenerated(request, inputVector, outputVector);
  }

  // 7. Pass
  if(request->Has(vtkCompositeDataPipeline::REQUEST_DATA())) {
    this->printMsg("Processing REQUEST_DATA", ttk::debug::Priority::VERBOSE);
    this->printMsg(ttk::debug::Separator::L0);
#if TTK_ENABLE_MPI
<<<<<<< HEAD
    if(ttk::isRunningWithMPI() != 0) {
      this->MPIPreconditioning(request, inputVector, outputVector);
=======
    if(ttk::isRunningWithMPI()) {
      this->MPIPreconditioning(vtkDataSet::GetData(inputVector[0]));
>>>>>>> efdacb31
    }
#endif
    return this->RequestData(request, inputVector, outputVector);
  }

  this->printErr("Unsupported pipeline pass:");
  request->Print(cout);

  return 0;
}<|MERGE_RESOLUTION|>--- conflicted
+++ resolved
@@ -9,15 +9,10 @@
 #include <vtkCellTypes.h>
 #include <vtkCommand.h>
 #include <vtkDataSet.h>
-<<<<<<< HEAD
-#include <vtkGenerateGlobalIds.h>
-#include <vtkGhostCellsGenerator.h>
-=======
 #if TTK_ENABLE_MPI
 #include <vtkGenerateGlobalIds.h>
 #include <vtkGhostCellsGenerator.h>
 #endif
->>>>>>> efdacb31
 #include <vtkImageData.h>
 #include <vtkInformation.h>
 #include <vtkInformationIntegerKey.h>
@@ -391,15 +386,6 @@
   return 1;
 }
 
-<<<<<<< HEAD
-void ttkAlgorithm::MPIPreconditioning(vtkInformation *request,
-                                      vtkInformationVector **inputVector,
-                                      vtkInformationVector *outputVector) {
-  vtkDataSet *input = vtkDataSet::GetData(inputVector[0]);
-  this->setGlobalIdsArray(static_cast<long int *>(ttkUtils::GetVoidPointer(
-    input->GetPointData()->GetArray("GlobalPointIds"))));
-  if(!this->GlobalIdsArray) {
-=======
 #if TTK_ENABLE_MPI
 void ttkAlgorithm::MPIPreconditioning(vtkDataSet *input) {
   ttk::Triangulation *triangulation = ttkAlgorithm::GetTriangulation(input);
@@ -407,27 +393,11 @@
     static_cast<long int *>(ttkUtils::GetVoidPointer(
       input->GetPointData()->GetArray("GlobalPointIds"))));
   if(!triangulation->getGlobalIdsArray()) {
->>>>>>> efdacb31
     printWrn("Global ids haven't been produced in sequential, the parallel "
              "result may be different");
     vtkNew<vtkGenerateGlobalIds> globalIds;
     globalIds->SetInputData(input);
     globalIds->Update();
-<<<<<<< HEAD
-    vtkDataArray *ids
-      = vtkDataSet::SafeDownCast(globalIds->GetOutputDataObject(0))
-          ->GetPointData()
-          ->GetArray("GlobalPointIds");
-    input->GetPointData()->AddArray(ids);
-    this->setGlobalIdsArray(static_cast<long int *>(ttkUtils::GetVoidPointer(
-      input->GetPointData()->GetArray("GlobalPointIds"))));
-  }
-
-  vtkNew<vtkGhostCellsGenerator> generator;
-  this->setPointGhostArray(static_cast<unsigned char *>(
-    ttkUtils::GetVoidPointer(input->GetPointData()->GetArray("vtkGhostType"))));
-  if(!this->PointGhostArray) {
-=======
     input->ShallowCopy(globalIds->GetOutputDataObject(0));
     triangulation->setGlobalIdsArray(
       static_cast<long int *>(ttkUtils::GetVoidPointer(
@@ -436,41 +406,21 @@
 
   if(!input->HasAnyGhostPoints()) {
     vtkNew<vtkGhostCellsGenerator> generator;
->>>>>>> efdacb31
     generator->SetInputData(input);
     generator->BuildIfRequiredOff();
     generator->SetNumberOfGhostLayers(2);
     generator->Update();
-<<<<<<< HEAD
-    vtkDataArray *ghosts
-      = vtkDataSet::SafeDownCast(generator->GetOutputDataObject(0))
-          ->GetPointData()
-          ->GetArray("vtkGhostType");
-    input->GetPointData()->AddArray(ghosts);
-    this->setPointGhostArray(
-      static_cast<unsigned char *>(ttkUtils::GetVoidPointer(
-        input->GetPointData()->GetArray("vtkGhostType"))));
-  }
-  this->setRankArray(static_cast<int *>(
-    ttkUtils::GetVoidPointer(input->GetPointData()->GetArray("RankArray"))));
-  if(!this->RankArray) {
-=======
     input->ShallowCopy(generator->GetOutputDataObject(0));
   }
 
   triangulation->setRankArray(static_cast<int *>(
     ttkUtils::GetVoidPointer(input->GetPointData()->GetArray("RankArray"))));
   if(!triangulation->getRankArray()) {
->>>>>>> efdacb31
     printWrn("RankArray has not been defined. Use the "
              "ttkGhostCellPreconditioning filter to do so.");
   }
 }
-<<<<<<< HEAD
-
-=======
 #endif
->>>>>>> efdacb31
 //==============================================================================
 int ttkAlgorithm::ProcessRequest(vtkInformation *request,
                                  vtkInformationVector **inputVector,
@@ -524,13 +474,8 @@
     this->printMsg("Processing REQUEST_DATA", ttk::debug::Priority::VERBOSE);
     this->printMsg(ttk::debug::Separator::L0);
 #if TTK_ENABLE_MPI
-<<<<<<< HEAD
-    if(ttk::isRunningWithMPI() != 0) {
-      this->MPIPreconditioning(request, inputVector, outputVector);
-=======
     if(ttk::isRunningWithMPI()) {
       this->MPIPreconditioning(vtkDataSet::GetData(inputVector[0]));
->>>>>>> efdacb31
     }
 #endif
     return this->RequestData(request, inputVector, outputVector);
