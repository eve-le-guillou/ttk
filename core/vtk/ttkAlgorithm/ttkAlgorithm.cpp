--- conflicted
+++ resolved
@@ -422,31 +422,16 @@
 }
 
 #if TTK_ENABLE_MPI
-<<<<<<< HEAD
-void ttkAlgorithm::MPIPreconditioning(vtkDataSet *input) {
-  ttk::Triangulation *triangulation = ttkAlgorithm::GetTriangulation(input);
-  triangulation->setGlobalIdsArray(
-    static_cast<ttk::LongSimplexId *>(ttkUtils::GetVoidPointer(
-      input->GetPointData()->GetArray("GlobalPointIds"))));
-  if(!triangulation->getGlobalIdsArray()) {
-=======
 void ttkAlgorithm::MPIPipelinePreconditioning(vtkDataSet *input) {
 
   vtkNew<vtkGenerateGlobalIds> globalIds;
   // If the global point id array doesn't exist, it is created
   if(input->GetPointData()->GetGlobalIds() == nullptr) {
->>>>>>> f644db64
     printWrn("Global ids haven't been produced in sequential, the parallel "
              "result may be different");
     globalIds->SetInputData(input);
     globalIds->Update();
     input->ShallowCopy(globalIds->GetOutputDataObject(0));
-<<<<<<< HEAD
-    triangulation->setGlobalIdsArray(
-      static_cast<ttk::LongSimplexId *>(ttkUtils::GetVoidPointer(
-        input->GetPointData()->GetArray("GlobalPointIds"))));
-=======
->>>>>>> f644db64
   }
 
   vtkNew<vtkGhostCellsGenerator> generator;
