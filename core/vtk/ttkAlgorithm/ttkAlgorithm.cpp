--- conflicted
+++ resolved
@@ -41,9 +41,6 @@
                    + std::string(dataSet->GetClassName()) + "'",
                  ttk::debug::Priority::DETAIL);
 #if TTK_ENABLE_MPI
-<<<<<<< HEAD
-  this->MPIPipelinePreconditioning(dataSet);
-=======
   if(ttk::hasInitializedMPI()) {
     if(!hasMPISupport_) {
       printErr(
@@ -51,20 +48,14 @@
     }
     this->MPIPipelinePreconditioning(dataSet);
   }
->>>>>>> 39ca5055
 #endif
   auto triangulation = ttkTriangulationFactory::GetTriangulation(
     this->debugLevel_, this->CompactTriangulationCacheSize, dataSet);
 #if TTK_ENABLE_MPI
-<<<<<<< HEAD
-  if(triangulation) {
-    this->MPITriangulationPreconditioning(triangulation, dataSet);
-=======
   if(ttk::hasInitializedMPI()) {
     if(triangulation) {
       this->MPITriangulationPreconditioning(triangulation, dataSet);
     }
->>>>>>> 39ca5055
   }
 #endif
   if(triangulation)
@@ -188,14 +179,9 @@
 #if TTK_ENABLE_MPI
       if(ttk::hasInitializedMPI()) {
         this->MPIPipelinePreconditioning(inputData);
-<<<<<<< HEAD
-        auto vtkGlobalPointIds
-          = inputData->GetPointData()->GetArray("GlobalPointIds");
-=======
       }
       if(ttk::isRunningWithMPI()) {
         auto vtkGlobalPointIds = inputData->GetPointData()->GetGlobalIds();
->>>>>>> 39ca5055
         auto rankArray = inputData->GetPointData()->GetArray("RankArray");
         ttkTypeMacroA(
           scalarArray->GetDataType(),
@@ -471,16 +457,6 @@
   if(input->GetPointData()->GetArray("RankArray") == nullptr) {
     int vertexNumber = input->GetNumberOfPoints();
     std::vector<int> rankArray(vertexNumber, 0);
-<<<<<<< HEAD
-    double *boundingBox = input->GetBounds();
-    ttk::produceRankArray(rankArray,
-                          ttkUtils::GetPointer<ttk::LongSimplexId>(
-                            input->GetPointData()->GetArray("GlobalPointIds")),
-                          ttkUtils::GetPointer<unsigned char>(
-                            input->GetPointData()->GetArray("vtkGhostType")),
-                          vertexNumber, boundingBox);
-
-=======
     if(ttk::isRunningWithMPI()) {
       double *boundingBox = input->GetBounds();
       ttk::produceRankArray(rankArray,
@@ -490,7 +466,6 @@
                               input->GetPointData()->GetArray("vtkGhostType")),
                             vertexNumber, boundingBox);
     }
->>>>>>> 39ca5055
     vtkNew<vtkIntArray> vtkRankArray{};
     vtkRankArray->SetName("RankArray");
     vtkRankArray->SetNumberOfComponents(1);
@@ -507,16 +482,6 @@
   if(input->GetCellData()->GetArray("RankArray") == nullptr) {
     int cellNumber = input->GetNumberOfCells();
     std::vector<int> cellsRankArray(cellNumber, 0);
-<<<<<<< HEAD
-    double *boundingBox = input->GetBounds();
-    ttk::produceRankArray(cellsRankArray,
-                          ttkUtils::GetPointer<ttk::LongSimplexId>(
-                            input->GetCellData()->GetArray("GlobalCellIds")),
-                          ttkUtils::GetPointer<unsigned char>(
-                            input->GetCellData()->GetArray("vtkGhostType")),
-                          cellNumber, boundingBox);
-
-=======
     if(ttk::isRunningWithMPI()) {
       double *boundingBox = input->GetBounds();
       ttk::produceRankArray(cellsRankArray,
@@ -526,7 +491,6 @@
                               input->GetCellData()->GetArray("vtkGhostType")),
                             cellNumber, boundingBox);
     }
->>>>>>> 39ca5055
     vtkNew<vtkIntArray> vtkCellsRankArray{};
     vtkCellsRankArray->SetName("RankArray");
     vtkCellsRankArray->SetNumberOfComponents(1);
