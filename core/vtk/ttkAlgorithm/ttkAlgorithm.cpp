#include <ttkAlgorithm.h>
#include <ttkMacros.h>
#include <ttkUtils.h>

#include <OrderDisambiguation.h>
#include <Triangulation.h>
#include <ttkTriangulationFactory.h>

#include <vtkCellTypes.h>
#include <vtkCommand.h>
#include <vtkDataSet.h>

#ifdef TTK_ENABLE_MPI
#include <ArrayPreconditioning.h>
#include <Identifiers.h>
#include <vtkCellData.h>
#include <vtkGhostCellsGenerator.h>
#endif // TTK_ENABLE_MPI

#include <vtkImageData.h>
#include <vtkInformation.h>
#include <vtkInformationIntegerKey.h>
#include <vtkInformationVector.h>
#include <vtkMultiBlockDataSet.h>
#include <vtkPointData.h>
#include <vtkPolyData.h>
#include <vtkTable.h>
#include <vtkUnstructuredGrid.h>

#include <vtkCompositeDataPipeline.h>

// Pass input type information key
#include <vtkInformationKey.h>
vtkInformationKeyMacro(ttkAlgorithm, SAME_DATA_TYPE_AS_INPUT_PORT, Integer);

// Constructor / Destructor
vtkStandardNewMacro(ttkAlgorithm);
ttkAlgorithm::ttkAlgorithm() = default;
ttkAlgorithm::~ttkAlgorithm() = default;

ttk::Triangulation *ttkAlgorithm::GetTriangulation(vtkDataSet *dataSet) {

  this->printMsg("Requesting triangulation for '"
                   + std::string(dataSet->GetClassName()) + "'",
                 ttk::debug::Priority::DETAIL);
#ifdef TTK_ENABLE_MPI
  if((ttk::hasInitializedMPI()) && (ttk::isRunningWithMPI())) {
    if(!hasMPISupport_) {
      printErr("MPI is not formally supported for this filter :(");
      printErr("The results are likely to be incorrect.");
    }
    this->MPIGhostPipelinePreconditioning(dataSet);
  }
#endif // TTK_ENABLE_MPI

  auto triangulation = ttkTriangulationFactory::GetTriangulation(
    this->debugLevel_, this->CompactTriangulationCacheSize, dataSet);

#ifdef TTK_ENABLE_MPI
  if(ttk::hasInitializedMPI()) {
    std::vector<int> tmp{};
    std::map<int, int> tmpId{};
    this->MPIPipelinePreconditioning(dataSet, tmp, tmpId, triangulation);
    this->MPITriangulationPreconditioning(triangulation, dataSet);
  }
#endif // TTK_ENABLE_MPI

  if(triangulation)
    return triangulation;

  this->printErr("Unable to retrieve/initialize triangulation for '"
                 + std::string(dataSet->GetClassName()) + "'");

  return nullptr;
}

vtkDataArray *ttkAlgorithm::GetOptionalArray(const bool &enforceArrayIndex,
                                             const int &arrayIndex,
                                             const std::string &arrayName,
                                             vtkDataSet *const inputData,
                                             const int &inputPort) {

  vtkDataArray *optionalArray = nullptr;

  if(enforceArrayIndex)
    optionalArray = this->GetInputArrayToProcess(arrayIndex, inputData);

  if(!optionalArray) {
    this->SetInputArrayToProcess(arrayIndex, inputPort, 0, 0, arrayName.data());
    optionalArray = this->GetInputArrayToProcess(arrayIndex, inputData);
  }
  return optionalArray;
}

std::string ttkAlgorithm::GetOrderArrayName(vtkDataArray *const array) {
  return std::string(array->GetName()) + "_Order";
}

vtkDataArray *
  ttkAlgorithm::ComputeOrderArray(vtkDataSet *const inputData,
                                  vtkDataArray *scalarArray,
                                  const int scalarArrayIdx,
                                  const bool getGlobalOrder,
                                  vtkDataArray *oldOrderArray,
                                  ttk::Triangulation *triangulation) {

  vtkSmartPointer<ttkSimplexIdTypeArray> newOrderArray;
  auto nVertices = scalarArray->GetNumberOfTuples();
  if(oldOrderArray != nullptr && getGlobalOrder) {
    newOrderArray = ttkSimplexIdTypeArray::SafeDownCast(oldOrderArray);
  } else {
    newOrderArray = vtkSmartPointer<ttkSimplexIdTypeArray>::New();
    newOrderArray->SetName(this->GetOrderArrayName(scalarArray).data());
    newOrderArray->SetNumberOfComponents(1);
    newOrderArray->SetNumberOfTuples(nVertices);
  }

  std::vector<int> neighbors;
#ifdef TTK_ENABLE_MPI
  if(ttk::hasInitializedMPI()) {
    this->MPIGhostPipelinePreconditioning(inputData);
    this->MPIPipelinePreconditioning(inputData, neighbors, nullptr);
  }
  if(ttk::isRunningWithMPI() && getGlobalOrder) {
    ttk::ArrayPreconditioning arrayPreconditioning
      = ttk::ArrayPreconditioning();
    arrayPreconditioning.preconditionTriangulation(triangulation);
    arrayPreconditioning.setGlobalOrder(getGlobalOrder);
    ttkTypeMacroAT(scalarArray->GetDataType(), triangulation->getType(),
                   (arrayPreconditioning.processScalarArray<T0, T1>(
                     static_cast<const T1 *>(triangulation->getData()),
                     ttkUtils::GetPointer<ttk::SimplexId>(newOrderArray),
                     ttkUtils::GetPointer<T0>(scalarArray), nVertices)));
  } else {
    switch(scalarArray->GetDataType()) {
      vtkTemplateMacro(ttk::preconditionOrderArray(
        nVertices, static_cast<VTK_TT *>(ttkUtils::GetVoidPointer(scalarArray)),
        static_cast<ttk::SimplexId *>(ttkUtils::GetVoidPointer(newOrderArray)),
        this->threadNumber_));
    }
  }
  if(oldOrderArray == nullptr || !getGlobalOrder) {
    inputData
      ->GetAttributesAsFieldData(
        this->GetInputArrayAssociation(scalarArrayIdx, inputData))
      ->AddArray(newOrderArray);
  }
#else
  switch(scalarArray->GetDataType()) {
    vtkTemplateMacro(ttk::preconditionOrderArray(
      nVertices, static_cast<VTK_TT *>(ttkUtils::GetVoidPointer(scalarArray)),
      static_cast<ttk::SimplexId *>(ttkUtils::GetVoidPointer(newOrderArray)),
      this->threadNumber_));
  }
  inputData
    ->GetAttributesAsFieldData(
      this->GetInputArrayAssociation(scalarArrayIdx, inputData))
    ->AddArray(newOrderArray);
  TTK_FORCE_USE(triangulation);
#endif
  return newOrderArray;
}

vtkDataArray *ttkAlgorithm::GetOrderArray(vtkDataSet *const inputData,
                                          const int scalarArrayIdx,
                                          ttk::Triangulation *triangulation,
                                          const bool getGlobalOrder,
                                          const int orderArrayIdx,
                                          const bool enforceOrderArrayIdx) {

  auto isValidOrderArray = [](vtkDataArray *const array) {
    if(!array)
      return -4;

    if(array->GetNumberOfComponents() != 1)
      return -3;

    auto temp = vtkSmartPointer<ttkSimplexIdTypeArray>::New();
    if(array->GetDataType() != temp->GetDataType())
      return -2;

    const std::string name(array->GetName());
    if(name.size() < 6 || (name.rfind("_Order") != (name.size() - 6)))
      return -1;

    return 1;
  };
  auto scalarArray = this->GetInputArrayToProcess(scalarArrayIdx, inputData);
  if(enforceOrderArrayIdx) {
    auto orderArray = this->GetInputArrayToProcess(orderArrayIdx, inputData);
    switch(isValidOrderArray(orderArray)) {
      case -4: {
        this->printErr("Unable to retrieve enforced order array at idx "
                       + std::to_string(orderArrayIdx) + ".");
        return nullptr;
      }
      case -3: {
        this->printErr("Retrieved enforced order array `"
                       + std::string(orderArray->GetName())
                       + "` has more than one component.");
        return nullptr;
      }
      case -2: {
        this->printErr("Enforced order array `"
                       + std::string(orderArray->GetName())
                       + "` is of incorrect type.");
        auto temp = vtkSmartPointer<ttkSimplexIdTypeArray>::New();
        this->printErr(" -> use `ttkArrayEditor` to convert data type to `"
                       + std::string(temp->GetDataTypeAsString()) + "`.");
        return nullptr;
      }
      default: {
#ifdef TTK_ENABLE_MPI
        if(getGlobalOrder) {
          if(triangulation->isOrderArrayGlobal()) {
            this->printMsg("Retrieved enforced order array `"
                             + std::string(orderArray->GetName()) + "`.",
                           ttk::debug::Priority::DETAIL);
            return orderArray;
          } else {
            ttk::Timer timer;
            printMsg(ttk::debug::Separator::L2);
            this->printMsg("Order array `" + std::string(orderArray->GetName())
                             + "` is local, but a global order array is "
                               "required. Re-computing.",
                           ttk::debug::Priority::DETAIL);

            this->printMsg("Initializing order array.", 0, 0,
                           this->threadNumber_, ttk::debug::LineMode::REPLACE);
            printMsg(ttk::debug::Separator::L2);

            orderArray = this->ComputeOrderArray(inputData, scalarArray,
                                                 scalarArrayIdx, getGlobalOrder,
                                                 orderArray, triangulation);

            triangulation->setIsOrderArrayGlobal(true);

            this->printMsg("Initializing order array.", 1,
                           timer.getElapsedTime(), this->threadNumber_);

            printMsg(ttk::debug::Separator::L2);
            this->printWrn("TIP: run `ttkArrayPreconditioning` first with "
                           "GlobalOrder enabled");
            this->printWrn("for improved performances :)");
            printMsg(ttk::debug::Separator::L2);
            return orderArray;
          }
        } else {
#endif // TTK_ENABLE_MPI
          this->printMsg("Retrieved enforced order array `"
                           + std::string(orderArray->GetName()) + "`.",
                         ttk::debug::Priority::DETAIL);
          return orderArray;
#ifdef TTK_ENABLE_MPI
        }
#endif
      }
    }
  }

  if(!scalarArray) {
    this->printErr("Unable to retrieve input scalar array for idx "
                   + std::to_string(scalarArrayIdx) + ".");
    return nullptr;
  } else if(isValidOrderArray(scalarArray) == 1) {
    this->printMsg("Retrieved scalar array `"
                     + std::string(scalarArray->GetName())
                     + "` is already an order array.",
                   ttk::debug::Priority::DETAIL);
    return scalarArray;
  }

  auto orderArray = inputData
                      ->GetAttributesAsFieldData(this->GetInputArrayAssociation(
                        scalarArrayIdx, inputData))
                      ->GetArray(this->GetOrderArrayName(scalarArray).data());

  switch(isValidOrderArray(orderArray)) {
    case -4: {
      ttk::Timer timer;
      printMsg(ttk::debug::Separator::L2);
      this->printWrn("No pre-existing order for array:");
      this->printWrn("  `" + std::string(scalarArray->GetName()) + "`.");

      this->printMsg("Initializing order array.", 0, 0, this->threadNumber_,
                     ttk::debug::LineMode::REPLACE);
      printMsg(ttk::debug::Separator::L2);

<<<<<<< HEAD
      orderArray
        = this->ComputeOrderArray(inputData, scalarArray, scalarArrayIdx,
                                  getGlobalOrder, orderArray, triangulation);

      std::string optionOn = "";
#ifdef TTK_ENABLE_MPI
      if(getGlobalOrder) {
        optionOn = "with GlobalOrder enabled ";
=======
      auto nVertices = scalarArray->GetNumberOfTuples();
      auto newOrderArray = vtkSmartPointer<ttkSimplexIdTypeArray>::New();
      newOrderArray->SetName(this->GetOrderArrayName(scalarArray).data());
      newOrderArray->SetNumberOfComponents(1);
      newOrderArray->SetNumberOfTuples(nVertices);
      std::vector<int> neighbors;
      std::map<int, int> neighborsToId;
#ifdef TTK_ENABLE_MPI
      if(ttk::hasInitializedMPI()) {
        this->MPIGhostPipelinePreconditioning(inputData);
        this->MPIPipelinePreconditioning(
          inputData, neighbors, neighborsToId, nullptr);
>>>>>>> 237161df
      }
      bool isGlobalOrder = getGlobalOrder || (!ttk::isRunningWithMPI());
      triangulation->setIsOrderArrayGlobal(isGlobalOrder);
#endif // TTK_ENABLE_MPI
      this->printMsg("Initializing order array.", 1, timer.getElapsedTime(),
                     this->threadNumber_);

      printMsg(ttk::debug::Separator::L2);
      this->printWrn("TIP: run `ttkArrayPreconditioning` first");
      this->printWrn(optionOn + "for improved performances :)");
      printMsg(ttk::debug::Separator::L2);

      return orderArray;
    }

    case -3: {
      this->printErr(
        "Retrieved order array `" + std::string(orderArray->GetName())
        + "` for scalar array `" + std::string(scalarArray->GetName())
        + "` has more than one component.");
      return nullptr;
    }

    case -2: {
      this->printErr(
        "Retrieved order array `" + std::string(orderArray->GetName())
        + "` for scalar array `" + std::string(scalarArray->GetName())
        + "` is of incorrect type.");
      auto temp = vtkSmartPointer<ttkSimplexIdTypeArray>::New();
      this->printErr(" -> use `ttkArrayEditor` to convert data type to `"
                     + std::string(temp->GetDataTypeAsString()) + "`.");
      return nullptr;
    }

    default: {
#ifdef TTK_ENABLE_MPI
      if(getGlobalOrder) {
        if(triangulation->isOrderArrayGlobal()) {
          this->printMsg("Retrieved order array `"
                           + std::string(orderArray->GetName())
                           + "` for scalar array `"
                           + std::string(scalarArray->GetName()) + "`.",
                         ttk::debug::Priority::DETAIL);
          return orderArray;
        } else {
          this->printMsg("Order array `" + std::string(orderArray->GetName())
                           + "` is local, but a global order array is "
                             "required. Re-computing.",
                         ttk::debug::Priority::DETAIL);
          orderArray = this->ComputeOrderArray(inputData, scalarArray,
                                               scalarArrayIdx, getGlobalOrder,
                                               orderArray, triangulation);
          triangulation->setIsOrderArrayGlobal(getGlobalOrder);
          return orderArray;
        }
      } else {
#endif // TTK_ENABLE_MPI
        this->printMsg("Retrieved order array `"
                         + std::string(orderArray->GetName())
                         + "` for scalar array `"
                         + std::string(scalarArray->GetName()) + "`.",
                       ttk::debug::Priority::DETAIL);
        return orderArray;
#ifdef TTK_ENABLE_MPI
      }
#endif
    }
  }
}

ttk::SimplexId *
  ttkAlgorithm::GetIdentifierArrayPtr(const bool &enforceArrayIndex,
                                      const int &arrayIndex,
                                      const std::string &arrayName,
                                      vtkDataSet *const inputData,
                                      std::vector<ttk::SimplexId> &spareStorage,
                                      const int inputPort,
                                      const bool printErr) {

  // fetch data array
  const auto array = this->GetOptionalArray(
    enforceArrayIndex, arrayIndex, arrayName, inputData, inputPort);
  if(array == nullptr) {
    if(printErr) {
      this->printErr("Could not find the requested identifiers array");
    }
    return {};
  }
  if(array->GetNumberOfComponents() != 1) {
    if(printErr) {
      this->printErr("Identifiers field must have only one component!");
    }
    return {};
  }

#ifndef TTK_ENABLE_64BIT_IDS
  if(array->GetDataType() == VTK_ID_TYPE
     || array->GetDataType() == VTK_LONG_LONG) {
    this->printMsg(
      "Converting identifiers field from vtkIdType to SimplexId...");
    const auto nItems = array->GetNumberOfTuples();

    // fills the vector with the content of the data array converted to
    // ttk::SimplexId
    spareStorage.resize(nItems);
    for(vtkIdType i = 0; i < nItems; ++i) {
      spareStorage[i] = static_cast<ttk::SimplexId>(array->GetTuple1(i));
    }

    // return a pointer to the vector internal buffer
    return spareStorage.data();
  }
#else
  TTK_FORCE_USE(spareStorage);
#endif // TTK_ENABLE_64BIT_IDS

  // return a pointer to the data array internal buffer
  return static_cast<ttk::SimplexId *>(ttkUtils::GetVoidPointer(array));
}

template <class vtkDataType>
int prepOutput(vtkInformation *info, const std::string &className) {
  auto output = vtkDataObject::GetData(info);
  if(!output || !output->IsA(className.data())) {
    auto newOutput = vtkSmartPointer<vtkDataType>::New();
    info->Set(vtkDataObject::DATA_OBJECT(), newOutput);
  }
  return 1;
}

vtkDataSet *ttkAlgorithm::GetOutput() {
  return this->GetOutput(0);
}

vtkDataSet *ttkAlgorithm::GetOutput(int port) {
  return vtkDataSet::SafeDownCast(this->GetOutputDataObject(port));
}

void ttkAlgorithm::SetInputData(vtkDataSet *input) {
  this->SetInputData(0, input);
}

void ttkAlgorithm::SetInputData(int index, vtkDataSet *input) {
  this->SetInputDataInternal(index, input);
}

void ttkAlgorithm::AddInputData(vtkDataSet *input) {
  this->AddInputData(0, input);
}

void ttkAlgorithm::AddInputData(int index, vtkDataSet *input) {
  this->AddInputDataInternal(index, input);
}

int ttkAlgorithm::RequestDataObject(vtkInformation *ttkNotUsed(request),
                                    vtkInformationVector **inputVector,
                                    vtkInformationVector *outputVector) {
  // for each output
  for(int i = 0; i < this->GetNumberOfOutputPorts(); ++i) {
    auto outInfo = outputVector->GetInformationObject(i);
    if(!outInfo) {
      this->printErr("Unable to retrieve output vtkDataObject at port "
                     + std::to_string(i));
      return 0;
    }

    auto outputPortInfo = this->GetOutputPortInformation(i);

    // always request output type again for dynamic filter outputs
    if(!this->FillOutputPortInformation(i, outputPortInfo)) {
      this->printErr("Unable to fill output port information at port "
                     + std::to_string(i));
      return 0;
    }

    if(outputPortInfo->Has(ttkAlgorithm::SAME_DATA_TYPE_AS_INPUT_PORT())) {
      // Set output data type to input data type at specified port
      auto inPortIndex
        = outputPortInfo->Get(ttkAlgorithm::SAME_DATA_TYPE_AS_INPUT_PORT());
      if(inPortIndex < 0 || inPortIndex >= this->GetNumberOfInputPorts()) {
        this->printErr("Input port index " + std::to_string(inPortIndex)
                       + " specified by 'SAME_DATA_TYPE_AS_INPUT_PORT' key of "
                         "output port is out of range ("
                       + std::to_string(this->GetNumberOfInputPorts())
                       + " input ports).");
        return 0;
      }
      auto inInfo = inputVector[inPortIndex]->GetInformationObject(0);
      if(!inInfo) {
        this->printErr(
          "No information object at port " + std::to_string(inPortIndex)
          + " specified by 'SAME_DATA_TYPE_AS_INPUT_PORT' key of output port.");
        return 0;
      }

      auto input = vtkDataObject::GetData(inInfo);
      auto output = vtkDataObject::GetData(outInfo);

      if(!output || !output->IsA(input->GetClassName())) {
        auto newOutput
          = vtkSmartPointer<vtkDataObject>::Take(input->NewInstance());
        outputPortInfo->Set(
          vtkDataObject::DATA_TYPE_NAME(), input->GetClassName());
        outInfo->Set(vtkDataObject::DATA_OBJECT(), newOutput);
      }
    } else {
      // Explicitly create output by data type name
      if(!outputPortInfo->Has(vtkDataObject::DATA_TYPE_NAME())) {
        this->printErr("DATA_TYPE_NAME of output port " + std::to_string(i)
                       + " not specified");
        return 0;
      }
      std::string const outputType
        = outputPortInfo->Get(vtkDataObject::DATA_TYPE_NAME());

      if(outputType == "vtkUnstructuredGrid") {
        prepOutput<vtkUnstructuredGrid>(outInfo, outputType);
      } else if(outputType == "vtkPolyData") {
        prepOutput<vtkPolyData>(outInfo, outputType);
      } else if(outputType == "vtkMultiBlockDataSet") {
        prepOutput<vtkMultiBlockDataSet>(outInfo, outputType);
      } else if(outputType == "vtkTable") {
        prepOutput<vtkTable>(outInfo, outputType);
      } else if(outputType == "vtkImageData") {
        prepOutput<vtkImageData>(outInfo, outputType);
      } else {
        this->printErr("Unsupported data type for output[" + std::to_string(i)
                       + "]: " + outputType);
        return 0;
      }
    }

    this->printMsg(
      "Created '"
        + std::string(outputPortInfo->Get(vtkDataObject::DATA_TYPE_NAME()))
        + "' at output port " + std::to_string(i),
      ttk::debug::Priority::VERBOSE);
  }

  return 1;
}

#ifdef TTK_ENABLE_MPI

int ttkAlgorithm::updateMPICommunicator(vtkDataSet *input) {
  if(input == nullptr) {
    return 0;
  }
  int isEmpty
    = input->GetNumberOfCells() == 0 || input->GetNumberOfPoints() == 0;
  int oldSize = ttk::MPIsize_;
  int oldRank = ttk::MPIrank_;
  MPI_Comm_split(MPI_COMM_WORLD, isEmpty, 0, &ttk::MPIcomm_);
  MPI_Comm_rank(ttk::MPIcomm_, &ttk::MPIrank_);
  MPI_Comm_size(ttk::MPIcomm_, &ttk::MPIsize_);
  if(oldSize != ttk::MPIsize_) {
    std::vector<int> newToOldRanks(ttk::MPIsize_);
    MPI_Allgather(&oldRank, 1, MPI_INTEGER, newToOldRanks.data(), 1,
                  MPI_INTEGER, ttk::MPIcomm_);
    std::map<int, int> oldToNewRanks;
    for(int i = 0; i < ttk::MPIsize_; i++) {
      oldToNewRanks[newToOldRanks[i]] = i;
    }
    int *vertexRankArray
      = ttkUtils::GetPointer<int>(input->GetPointData()->GetArray("RankArray"));
    if(vertexRankArray != nullptr) {
      for(int i = 0; i < input->GetNumberOfPoints(); i++) {
        vertexRankArray[i] = oldToNewRanks[vertexRankArray[i]];
      }
    }
    int *cellRankArray
      = ttkUtils::GetPointer<int>(input->GetCellData()->GetArray("RankArray"));
    if(cellRankArray != nullptr) {
      for(int i = 0; i < input->GetNumberOfCells(); i++) {
        cellRankArray[i] = oldToNewRanks[cellRankArray[i]];
      }
    }
  }
  this->setDebugMsgPrefix(debugMsgNamePrefix_);
  return isEmpty;
}

bool ttkAlgorithm::checkGlobalIdValidity(ttk::LongSimplexId *globalIds,
                                         ttk::SimplexId simplexNumber,
                                         unsigned char *ghost,
                                         int *rankArray) {
  ttk::SimplexId ghostNumber = 0;
  if(rankArray != nullptr) {
#ifdef TTK_ENABLE_OPENMP
#pragma omp parallel for reduction(+ : ghostNumber)
#endif // TTK_ENABLE_OPENMP
    for(ttk::SimplexId i = 0; i < simplexNumber; i++) {
      if(rankArray[i] != ttk::MPIrank_) {
        ghostNumber++;
      }
    }
  } else {
    if(ghost != nullptr) {
#ifdef TTK_ENABLE_OPENMP
#pragma omp parallel for reduction(+ : ghostNumber)
#endif // TTK_ENABLE_OPENMP
      for(ttk::SimplexId i = 0; i < simplexNumber; i++) {
        if(ghost[i] == 1) {
          ghostNumber++;
        }
      }
    }
  }

  ttk::SimplexId realSimplexNumber = simplexNumber - ghostNumber;
  auto minmax = std::minmax_element(globalIds, globalIds + simplexNumber);
  ttk::LongSimplexId min = globalIds[minmax.first - globalIds];
  ttk::LongSimplexId max = globalIds[minmax.second - globalIds];
  ttk::SimplexId globalSimplexNumber;
  ttk::LongSimplexId globalMin;
  ttk::LongSimplexId globalMax;
  MPI_Allreduce(&realSimplexNumber, &globalSimplexNumber, 1,
                ttk::getMPIType(realSimplexNumber), MPI_SUM, ttk::MPIcomm_);
  MPI_Allreduce(
    &min, &globalMin, 1, ttk::getMPIType(min), MPI_MIN, ttk::MPIcomm_);
  MPI_Allreduce(
    &max, &globalMax, 1, ttk::getMPIType(max), MPI_MAX, ttk::MPIcomm_);

  return (globalSimplexNumber == globalMax + 1 && globalMin == 0);
};

int ttkAlgorithm::GenerateGlobalIds(
  vtkDataSet *input,
  std::unordered_map<ttk::SimplexId, ttk::SimplexId> &vertGtoL,
  std::vector<int> &neighborRanks,
  std::map<int, int> &neighborsToId) {

  ttk::Identifiers identifiers;

  vtkNew<vtkIdTypeArray> vtkVertexIdentifiers{};

  vtkNew<vtkIdTypeArray> vtkCellIdentifiers{};
  vtkVertexIdentifiers->SetName("GlobalPointIds");
  vtkVertexIdentifiers->SetNumberOfComponents(1);
  vtkVertexIdentifiers->SetNumberOfTuples(input->GetNumberOfPoints());
  vtkVertexIdentifiers->Fill(-1);

  identifiers.setVertexIdentifiers(
    ttkUtils::GetPointer<ttk::LongSimplexId>(vtkVertexIdentifiers));

  vtkCellIdentifiers->SetName("GlobalCellIds");
  vtkCellIdentifiers->SetNumberOfComponents(1);
  vtkCellIdentifiers->SetNumberOfTuples(input->GetNumberOfCells());
  vtkCellIdentifiers->Fill(-1);

  identifiers.setCellIdentifiers(
    ttkUtils::GetPointer<ttk::LongSimplexId>(vtkCellIdentifiers));

  int vertexNumber = input->GetNumberOfPoints();
  identifiers.setVertexNumber(vertexNumber);
  int cellNumber = input->GetNumberOfCells();
  identifiers.setCellNumber(cellNumber);
  int status = 0;

  double *boundingBox = input->GetBounds();
  identifiers.setBounds(boundingBox);
  identifiers.initializeNeighbors(boundingBox, neighborRanks, neighborsToId);
  if(ttk::isRunningWithMPI()) {
    switch(input->GetDataObjectType()) {
      case VTK_UNSTRUCTURED_GRID:
      case VTK_POLY_DATA: {

        identifiers.setOutdatedGlobalPointIds(
          ttkUtils::GetPointer<ttk::LongSimplexId>(
            input->GetPointData()->GetGlobalIds()));
        identifiers.setOutdatedGlobalCellIds(
          ttkUtils::GetPointer<ttk::LongSimplexId>(
            input->GetCellData()->GetGlobalIds()));
        identifiers.setVertexRankArray(ttkUtils::GetPointer<int>(
          input->GetPointData()->GetArray("RankArray")));
        int *cellRankArray = ttkUtils::GetPointer<int>(
          input->GetCellData()->GetArray("RankArray"));
        identifiers.setCellRankArray(cellRankArray);
        identifiers.setVertGhost(ttkUtils::GetPointer<unsigned char>(
          input->GetPointData()->GetArray("vtkGhostType")));
        unsigned char *cellGhost = ttkUtils::GetPointer<unsigned char>(
          input->GetCellData()->GetArray("vtkGhostType"));
        identifiers.setCellGhost(cellGhost);
        vtkPointSet *pointSet = vtkPointSet::SafeDownCast(input);
        identifiers.setPointSet(static_cast<float *>(
          ttkUtils::GetVoidPointer(pointSet->GetPoints())));
        vtkCellArray *cells = nullptr;
        switch(input->GetDataObjectType()) {
          case VTK_UNSTRUCTURED_GRID: {
            auto dataSetAsUG = vtkUnstructuredGrid::SafeDownCast(input);
            cells = dataSetAsUG->GetCells();
            break;
          }
          case VTK_POLY_DATA: {
            auto dataSetAsPD = vtkPolyData::SafeDownCast(input);
            cells
              = dataSetAsPD->GetNumberOfPolys() > 0   ? dataSetAsPD->GetPolys()
                : dataSetAsPD->GetNumberOfLines() > 0 ? dataSetAsPD->GetLines()
                                                      : dataSetAsPD->GetVerts();
            break;
          }
          default: {
            this->printErr("Unable to get cells for `"
                           + std::string(input->GetClassName()) + "`");
          }
        }
        if(cells == nullptr) {
          return 0;
        }
        if(!cells->IsStorage64Bit()) {
          if(cells->CanConvertTo64BitStorage()) {
            this->printWrn("Converting the cell array to 64-bit storage");
            bool success = cells->ConvertTo64BitStorage();
            if(!success) {
              this->printErr(
                "Error converting the provided cell array to 64-bit storage");
              return -1;
            }
          } else {
            this->printErr(
              "Cannot convert the provided cell array to 64-bit storage");
            return -1;
          }
        }

        identifiers.setConnectivity(ttkUtils::GetPointer<ttk::LongSimplexId>(
          cells->GetConnectivityArray()));

        std::vector<std::vector<ttk::SimplexId>> pointsToCells(vertexNumber);
        vtkIdList *cellList = vtkIdList::New();
        if(cellRankArray != nullptr) {
          for(ttk::SimplexId i = 0; i < vertexNumber; i++) {
            input->GetPointCells(i, cellList);
            for(int j = 0; j < cellList->GetNumberOfIds(); j++) {
              if(cellRankArray[cellList->GetId(j)] == ttk::MPIrank_) {
                pointsToCells[i].push_back(cellList->GetId(j));
              }
            }
          }
        } else {
          for(ttk::SimplexId i = 0; i < vertexNumber; i++) {
            input->GetPointCells(i, cellList);
            for(int j = 0; j < cellList->GetNumberOfIds(); j++) {
              if(cellGhost[cellList->GetId(j)] == 0) {
                pointsToCells[i].push_back(cellList->GetId(j));
              }
            }
          }
        }
        identifiers.setPointsToCells(pointsToCells);

        identifiers.initializeMPITypes();
        identifiers.setVertGtoL(&vertGtoL);
        vtkIdList *pointCell = vtkIdList::New();
        input->GetCellPoints(0, pointCell);
        int nbPoints = pointCell->GetNumberOfIds();
        identifiers.setDomainDimension(nbPoints - 1);
        identifiers.buildKDTree();
        status = identifiers.executePolyData();
        break;
      }
      case VTK_IMAGE_DATA: {
        vtkImageData *data = vtkImageData::SafeDownCast(input);
        identifiers.setDims(data->GetDimensions());
        identifiers.setSpacing(data->GetSpacing());
        status = identifiers.executeImageData();
        break;
      }
      default: {
        this->printErr("Unable to triangulate `"
                       + std::string(input->GetClassName()) + "`");
      }
    }
  } else {
    status = identifiers.executeSequential();
  }

  if(status < 1) {
    printErr("Global identifier generation failed");
    return -1;
  }

  // Add VTK objects to the data set

  input->GetPointData()->SetGlobalIds(vtkVertexIdentifiers);
  input->GetCellData()->SetGlobalIds(vtkCellIdentifiers);
  return 0;
}

void ttkAlgorithm::MPIGhostPipelinePreconditioning(vtkDataSet *input) {

  vtkNew<vtkGhostCellsGenerator> generator;
  if(ttk::isRunningWithMPI()
     && (!input->HasAnyGhostCells()
         && ((input->GetPointData()->GetArray("RankArray") == nullptr)
             || (input->GetCellData()->GetArray("RankArray") == nullptr)))) {
    generator->SetInputData(input);
    generator->BuildIfRequiredOff();
    generator->SetNumberOfGhostLayers(1);
    generator->Update();
    input->ShallowCopy(generator->GetOutputDataObject(0));
    input->GetPointData()->AddArray(
      generator->GetOutputDataObject(0)->GetGhostArray(0));
    input->GetCellData()->AddArray(
      generator->GetOutputDataObject(0)->GetGhostArray(1));
  }
}

void ttkAlgorithm::MPIPipelinePreconditioning(
  vtkDataSet *input,
  std::vector<int> &neighbors,
  std::map<int, int> &neighToId,
  ttk::Triangulation *triangulation) {

  ttk::SimplexId vertexNumber = input->GetNumberOfPoints();
  ttk::SimplexId cellNumber = input->GetNumberOfCells();

  if((input->GetDataObjectType() == VTK_POLY_DATA
      || input->GetDataObjectType() == VTK_UNSTRUCTURED_GRID)) {

    if((ttk::hasInitializedMPI()) && (ttk::isRunningWithMPI())) {
      printMsg(ttk::debug::Separator::L2);
      printWrn("The distribution by VTK of Unstructured");
      printWrn("Grids and Poly Data has been reported");
      printWrn("to be affected by bugs (at least up");
      printWrn("to ParaView 5.10.1).");

      if((input->GetCellData()->GetGlobalIds() == nullptr)
         || (input->GetPointData()->GetGlobalIds() == nullptr)) {

        printWrn("=> Global identifiers may be incorrect.");
      }
      if((input->GetPointData()->GetArray("RankArray") == nullptr)
         || (input->GetCellData()->GetArray("RankArray") == nullptr)) {
        printWrn("=> Rank arrays may be incorrect.");
      }
      printMsg(ttk::debug::Separator::L2);
    }
  }

  // Get the neighbor ranks
  std::vector<int> &neighborRanks{
    triangulation != nullptr ? triangulation->getNeighborRanks() : neighbors};
  std::map<int, int> &neighborsToId{
    triangulation != nullptr ? triangulation->getNeighborsToId() : neighToId};

  double *boundingBox = input->GetBounds();
  if(triangulation != nullptr) {
    triangulation->createMetaGrid(boundingBox);
  }

  if(neighborRanks.empty()) {
    ttk::preconditionNeighborsUsingBoundingBox(
      boundingBox, neighborRanks, neighborsToId);
  }

  // Checks if global ids are valid
  ttk::LongSimplexId *globalPointIds = ttkUtils::GetPointer<ttk::LongSimplexId>(
    input->GetPointData()->GetGlobalIds());
  ttk::LongSimplexId *globalCellIds = ttkUtils::GetPointer<ttk::LongSimplexId>(
    input->GetCellData()->GetGlobalIds());

  bool pointValidity{false};
  bool cellValidity{false};
  if((triangulation != nullptr
      && (triangulation->getType() == ttk::Triangulation::Type::EXPLICIT
          || triangulation->getType() == ttk::Triangulation::Type::COMPACT))
     || triangulation == nullptr) {
    if(globalPointIds != nullptr) {
      unsigned char *ghostPoints = ttkUtils::GetPointer<unsigned char>(
        input->GetPointData()->GetArray("vtkGhostType"));
      int *vertexRankArray = ttkUtils::GetPointer<int>(
        input->GetPointData()->GetArray("RankArray"));
      pointValidity = checkGlobalIdValidity(
        globalPointIds, vertexNumber, ghostPoints, vertexRankArray);
    }
    if(pointValidity && globalCellIds != nullptr) {

      unsigned char *ghostCells = ttkUtils::GetPointer<unsigned char>(
        input->GetCellData()->GetArray("vtkGhostType"));
      int *cellRankArray = ttkUtils::GetPointer<int>(
        input->GetCellData()->GetArray("RankArray"));
      cellValidity = checkGlobalIdValidity(
        globalCellIds, cellNumber, ghostCells, cellRankArray);
    }
  } else {
    pointValidity = true;
    cellValidity = true;
  }

  // If the global ids are not valid, they are computed again
  if(!pointValidity || !cellValidity) {
    if(triangulation != nullptr) {
      if(triangulation->getType() == ttk::Triangulation::Type::EXPLICIT
         || triangulation->getType() == ttk::Triangulation::Type::COMPACT) {
        this->GenerateGlobalIds(input, triangulation->getVertexGlobalIdMap(),
                                neighborRanks, neighborsToId);
      }
    } else {
      std::unordered_map<ttk::SimplexId, ttk::SimplexId> vertGtoL{};
      this->GenerateGlobalIds(input, vertGtoL, neighborRanks, neighborsToId);
    }
  }
}

void ttkAlgorithm::MPITriangulationPreconditioning(
  ttk::Triangulation *triangulation, vtkDataSet *input) {

  const auto pd{input->GetPointData()};
  if(pd == nullptr) {
    triangulation->printWrn("No point data on input object");
  } else {
    // provide "GlobalPointIds" & "vtkGhostType" point data arrays
    // to the triangulation
    triangulation->setVertsGlobalIds(
      ttkUtils::GetPointer<ttk::LongSimplexId>(pd->GetGlobalIds()));
    triangulation->setVertexGhostArray(
      ttkUtils::GetPointer<unsigned char>(pd->GetArray("vtkGhostType")));
    int *vertexRankArray = ttkUtils::GetPointer<int>(pd->GetArray("RankArray"));
    if(vertexRankArray != nullptr) {
      triangulation->setVertexRankArray(vertexRankArray);
    }
    triangulation->preconditionDistributedVertices();
  }

  const auto cd{input->GetCellData()};
  if(cd == nullptr) {
    triangulation->printWrn("No cell data on input object");
  } else {
    // provide "GlobalCellIds" & "vtkGhostType" cell data arrays to
    // the triangulation
    triangulation->setCellsGlobalIds(
      ttkUtils::GetPointer<ttk::LongSimplexId>(cd->GetGlobalIds()));
    triangulation->setCellGhostArray(
      ttkUtils::GetPointer<unsigned char>(cd->GetArray("vtkGhostType")));
    int *cellRankArray = ttkUtils::GetPointer<int>(cd->GetArray("RankArray"));
    if(cellRankArray != nullptr) {
      triangulation->setCellRankArray(cellRankArray);
    }
    triangulation->preconditionDistributedCells();
  }
}

#endif // TTK_ENABLE_MPI

//==============================================================================
int ttkAlgorithm::ProcessRequest(vtkInformation *request,
                                 vtkInformationVector **inputVector,
                                 vtkInformationVector *outputVector) {
  // 1. Pass
  if(request->Has(vtkCompositeDataPipeline::REQUEST_DATA_OBJECT())) {
    this->printMsg(
      "Processing REQUEST_DATA_OBJECT", ttk::debug::Priority::VERBOSE);
    return this->RequestDataObject(request, inputVector, outputVector);
  }

  // 2. Pass
  if(request->Has(vtkCompositeDataPipeline::REQUEST_INFORMATION())) {
    this->printMsg(
      "Processing REQUEST_INFORMATION", ttk::debug::Priority::VERBOSE);
    return this->RequestInformation(request, inputVector, outputVector);
  }

  // 3. Pass
  if(request->Has(vtkCompositeDataPipeline::REQUEST_UPDATE_TIME())) {
    this->printMsg(
      "Processing REQUEST_UPDATE_TIME", ttk::debug::Priority::VERBOSE);
    return this->RequestUpdateTime(request, inputVector, outputVector);
  }

  // 4. Pass
  if(request->Has(
       vtkCompositeDataPipeline::REQUEST_TIME_DEPENDENT_INFORMATION())) {
    this->printMsg("Processing REQUEST_TIME_DEPENDENT_INFORMATION",
                   ttk::debug::Priority::VERBOSE);
    return this->RequestUpdateTimeDependentInformation(
      request, inputVector, outputVector);
  }

  // 5. Pass
  if(request->Has(vtkCompositeDataPipeline::REQUEST_UPDATE_EXTENT())) {
    this->printMsg(
      "Processing REQUEST_UPDATE_EXTENT", ttk::debug::Priority::VERBOSE);
    return this->RequestUpdateExtent(request, inputVector, outputVector);
  }

  // 6. Pass
  if(request->Has(vtkCompositeDataPipeline::REQUEST_DATA_NOT_GENERATED())) {
    this->printMsg(
      "Processing REQUEST_DATA_NOT_GENERATED", ttk::debug::Priority::VERBOSE);
    return this->RequestDataNotGenerated(request, inputVector, outputVector);
  }

  // 7. Pass
  if(request->Has(vtkCompositeDataPipeline::REQUEST_DATA())) {
    this->printMsg("Processing REQUEST_DATA", ttk::debug::Priority::VERBOSE);
    this->printMsg(ttk::debug::Separator::L0);
#ifdef TTK_ENABLE_MPI
    if(ttk::hasInitializedMPI() && inputVector != nullptr) {
      if(this->updateMPICommunicator(vtkDataSet::GetData(inputVector[0], 0))) {
        return 1;
      };
    }
#endif // TTK_ENABLE_MPI
    return this->RequestData(request, inputVector, outputVector);
  }

  this->printErr("Unsupported pipeline pass:");
  request->Print(cout);

  return 0;
}<|MERGE_RESOLUTION|>--- conflicted
+++ resolved
@@ -286,7 +286,6 @@
                      ttk::debug::LineMode::REPLACE);
       printMsg(ttk::debug::Separator::L2);
 
-<<<<<<< HEAD
       orderArray
         = this->ComputeOrderArray(inputData, scalarArray, scalarArrayIdx,
                                   getGlobalOrder, orderArray, triangulation);
@@ -295,20 +294,6 @@
 #ifdef TTK_ENABLE_MPI
       if(getGlobalOrder) {
         optionOn = "with GlobalOrder enabled ";
-=======
-      auto nVertices = scalarArray->GetNumberOfTuples();
-      auto newOrderArray = vtkSmartPointer<ttkSimplexIdTypeArray>::New();
-      newOrderArray->SetName(this->GetOrderArrayName(scalarArray).data());
-      newOrderArray->SetNumberOfComponents(1);
-      newOrderArray->SetNumberOfTuples(nVertices);
-      std::vector<int> neighbors;
-      std::map<int, int> neighborsToId;
-#ifdef TTK_ENABLE_MPI
-      if(ttk::hasInitializedMPI()) {
-        this->MPIGhostPipelinePreconditioning(inputData);
-        this->MPIPipelinePreconditioning(
-          inputData, neighbors, neighborsToId, nullptr);
->>>>>>> 237161df
       }
       bool isGlobalOrder = getGlobalOrder || (!ttk::isRunningWithMPI());
       triangulation->setIsOrderArrayGlobal(isGlobalOrder);
