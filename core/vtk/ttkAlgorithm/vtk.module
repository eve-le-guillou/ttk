NAME
  ttkAlgorithm
DEPENDS
  VTK::FiltersCore
PRIVATE_DEPENDS
  VTK::CommonCore
<<<<<<< HEAD
  VTK::FiltersParallelDIY2
=======
  VTK::FiltersParallelDIY2 
>>>>>>> efdacb31
<|MERGE_RESOLUTION|>--- conflicted
+++ resolved
@@ -4,8 +4,4 @@
   VTK::FiltersCore
 PRIVATE_DEPENDS
   VTK::CommonCore
-<<<<<<< HEAD
-  VTK::FiltersParallelDIY2
-=======
-  VTK::FiltersParallelDIY2 
->>>>>>> efdacb31
+  VTK::FiltersParallelDIY2 