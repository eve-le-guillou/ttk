#include <ttkScalarFieldCriticalPoints.h>

#include <vtkInformation.h>

#include <vtkDoubleArray.h>
#include <vtkFloatArray.h>
#include <vtkIdTypeArray.h>
#include <vtkIntArray.h>
#include <vtkNew.h>
#include <vtkPointData.h>
#include <vtkPolyData.h>
#include <vtkSignedCharArray.h>

#include <ttkMacros.h>
#include <ttkUtils.h>

using namespace std;
using namespace ttk;

vtkStandardNewMacro(ttkScalarFieldCriticalPoints);

ttkScalarFieldCriticalPoints::ttkScalarFieldCriticalPoints() {

  this->SetNumberOfInputPorts(1);
  this->SetNumberOfOutputPorts(1);
}

ttkScalarFieldCriticalPoints::~ttkScalarFieldCriticalPoints() = default;

int ttkScalarFieldCriticalPoints::FillInputPortInformation(
  int port, vtkInformation *info) {
  if(port == 0)
    info->Set(vtkAlgorithm::INPUT_REQUIRED_DATA_TYPE(), "vtkDataSet");
  else
    return 0;

  return 1;
}

int ttkScalarFieldCriticalPoints::FillOutputPortInformation(
  int port, vtkInformation *info) {
  if(port == 0)
    info->Set(vtkDataObject::DATA_TYPE_NAME(), "vtkPolyData");
  else
    return 0;

  return 1;
}

int ttkScalarFieldCriticalPoints::RequestData(
  vtkInformation *ttkNotUsed(request),
  vtkInformationVector **inputVector,
  vtkInformationVector *outputVector) {

  vtkDataSet *input = vtkDataSet::GetData(inputVector[0]);
  vtkPolyData *output = vtkPolyData::GetData(outputVector, 0);

  ttk::Triangulation *triangulation = ttkAlgorithm::GetTriangulation(input);
  if(!triangulation)
    return 0;

  if(VertexBoundary)
    triangulation->preconditionBoundaryVertices();

  // in the following, the target scalar field of the input is replaced in the
  // variable 'output' with the result of the computation.
  // if your wrapper produces an output of the same type of the input, you
  // should proceed in the same way.

  vtkDataArray *inputScalarField = this->GetInputArrayToProcess(0, inputVector);
  if(!inputScalarField)
    return 0;

  vtkDataArray *offsetField
    = this->GetOrderArray(input, 0, 1, ForceInputOffsetScalarField);

  // setting up the base layer
  this->preconditionTriangulation(triangulation);
  this->setOutput(&criticalPoints_);

#ifdef TTK_ENABLE_MPI_TIME
  ttk::Timer t_mpi;
  ttk::startMPITimer(t_mpi, ttk::MPIrank_, ttk::MPIsize_);
#endif

  printMsg("Starting computation...");
  printMsg({{"  Scalar Array", inputScalarField->GetName()},
            {"  Offset Array", offsetField ? offsetField->GetName() : "None"}});

  int status = 0;
  ttkTemplateMacro(
    triangulation->getType(),
    (status = this->execute(
       static_cast<SimplexId *>(ttkUtils::GetVoidPointer(offsetField)),
       (TTK_TT *)triangulation->getData())));

  if(status < 0)
    return 0;

#ifdef TTK_ENABLE_MPI_TIME
  double elapsedTime = ttk::endMPITimer(t_mpi, ttk::MPIrank_, ttk::MPIsize_);
  if(ttk::MPIrank_ == 0) {
    printMsg("Computation performed using " + std::to_string(ttk::MPIsize_)
             + " MPI processes lasted :" + std::to_string(elapsedTime));
  }
#endif

  // allocate the output
  vtkNew<vtkSignedCharArray> vertexTypes{};
  vertexTypes->SetNumberOfComponents(1);
  vertexTypes->SetNumberOfTuples(criticalPoints_.size());
  vertexTypes->SetName("CriticalType");

  vtkNew<vtkPoints> pointSet{};
  pointSet->SetNumberOfPoints(criticalPoints_.size());

#ifdef TTK_ENABLE_OPENMP
#pragma omp parallel for num_threads(this->threadNumber_)
#endif // TTK_ENABLE_OPENMP
  for(size_t i = 0; i < criticalPoints_.size(); i++) {
    std::array<double, 3> p{};
    input->GetPoint(criticalPoints_[i].first, p.data());
    pointSet->SetPoint(i, p.data());
    vertexTypes->SetTuple1(i, (float)criticalPoints_[i].second);
  }

  ttkUtils::CellVertexFromPoints(output, pointSet);
  output->GetPointData()->AddArray(vertexTypes);

  if(VertexBoundary) {
    vtkNew<vtkSignedCharArray> vertexBoundary{};
    vertexBoundary->SetNumberOfComponents(1);
    vertexBoundary->SetNumberOfTuples(criticalPoints_.size());
    vertexBoundary->SetName("IsOnBoundary");

#ifdef TTK_ENABLE_OPENMP
#pragma omp parallel for num_threads(threadNumber_)
#endif
    for(size_t i = 0; i < criticalPoints_.size(); i++) {
      vertexBoundary->SetTuple1(
        i, (signed char)triangulation->isVertexOnBoundary(
             criticalPoints_[i].first));
    }

    output->GetPointData()->AddArray(vertexBoundary);
  } else {
    output->GetPointData()->RemoveArray("IsOnBoundary");
  }

  if(VertexIds) {
    vtkNew<ttkSimplexIdTypeArray> vertexIds{};
    vertexIds->SetNumberOfComponents(1);
    vertexIds->SetNumberOfTuples(criticalPoints_.size());
    vertexIds->SetName(ttk::VertexScalarFieldName);
#if TTK_ENABLE_MPI
    const auto *globalIds = triangulation->getVertsGlobalIds();
#endif
    for(size_t i = 0; i < criticalPoints_.size(); i++) {
#if TTK_ENABLE_MPI
<<<<<<< HEAD
=======
      if(hasInitializedMPI()) {
>>>>>>> 39ca5055
        vertexIds->SetTuple1(i, globalIds[criticalPoints_[i].first]);
#else
      vertexIds->SetTuple1(i, criticalPoints_[i].first);
#endif
    }

    output->GetPointData()->AddArray(vertexIds);
  } else {
    output->GetPointData()->RemoveArray(ttk::VertexScalarFieldName);
  }

  if(VertexScalars) {
    for(SimplexId i = 0; i < input->GetPointData()->GetNumberOfArrays(); i++) {

      vtkDataArray *scalarField = input->GetPointData()->GetArray(i);
      vtkSmartPointer<vtkDataArray> scalarArray{scalarField->NewInstance()};

      scalarArray->SetNumberOfComponents(scalarField->GetNumberOfComponents());
      scalarArray->SetNumberOfTuples(criticalPoints_.size());
      scalarArray->SetName(scalarField->GetName());
      std::vector<double> value(scalarField->GetNumberOfComponents());
      for(size_t j = 0; j < criticalPoints_.size(); j++) {
        scalarField->GetTuple(criticalPoints_[j].first, value.data());
        scalarArray->SetTuple(j, value.data());
      }
      output->GetPointData()->AddArray(scalarArray);
    }
  } else {
    for(SimplexId i = 0; i < input->GetPointData()->GetNumberOfArrays(); i++) {
      output->GetPointData()->RemoveArray(
        input->GetPointData()->GetArray(i)->GetName());
    }
  }

  return 1;
}<|MERGE_RESOLUTION|>--- conflicted
+++ resolved
@@ -157,10 +157,7 @@
 #endif
     for(size_t i = 0; i < criticalPoints_.size(); i++) {
 #if TTK_ENABLE_MPI
-<<<<<<< HEAD
-=======
       if(hasInitializedMPI()) {
->>>>>>> 39ca5055
         vertexIds->SetTuple1(i, globalIds[criticalPoints_[i].first]);
 #else
       vertexIds->SetTuple1(i, criticalPoints_[i].first);
