#include <ttkScalarFieldNormalizer.h>

#include <Geometry.h>

#include <vtkDataArray.h>
#include <vtkDataSet.h>
#include <vtkInformation.h>
#include <vtkMPIController.h>
#include <vtkMultiProcessController.h>
#include <vtkObjectFactory.h>
#include <vtkPointData.h>

#include <ttkMacros.h>
#include <ttkUtils.h>

using namespace std;
using namespace ttk;

vtkStandardNewMacro(ttkScalarFieldNormalizer);

ttkScalarFieldNormalizer::ttkScalarFieldNormalizer() {
  // init
  this->SetNumberOfInputPorts(1);
  this->SetNumberOfOutputPorts(1);
  setDebugMsgPrefix("ScalarFieldNormalizer");
}

ttkScalarFieldNormalizer::~ttkScalarFieldNormalizer() = default;

int ttkScalarFieldNormalizer::FillInputPortInformation(int port,
                                                       vtkInformation *info) {
  if(port == 0) {
    info->Set(vtkAlgorithm::INPUT_REQUIRED_DATA_TYPE(), "vtkDataSet");
    return 1;
  }
  return 0;
}

int ttkScalarFieldNormalizer::FillOutputPortInformation(int port,
                                                        vtkInformation *info) {
  if(port == 0) {
    info->Set(ttkAlgorithm::SAME_DATA_TYPE_AS_INPUT_PORT(), 0);
    return 1;
  }
  return 0;
}

int ttkScalarFieldNormalizer::normalize(vtkDataArray *input,
                                        vtkDataArray *output) const {

  if(!output)
    return -1;
  if(!input)
    return -2;

  double min = 0, max = 0;
#pragma omp parallel for reduction(max                     \
                                   : max) reduction(min    \
                                                    : min) \
  num_threads(threadNumber_)
  for(SimplexId i = 0; i < input->GetNumberOfTuples(); i++) {

    double value = input->GetTuple1(i);

    if((!i) || (value < min)) {
      min = value;
    }
    if((!i) || (value > max)) {
      max = value;
    }
  }
<<<<<<< HEAD
#if TTK_ENABLE_MPI
  vtkMPIController *controller = vtkMPIController::SafeDownCast(
    vtkMultiProcessController::GetGlobalController());
  double min_buf;
  double max_buf;
  controller->AllReduce(&min, &min_buf, 1, vtkCommunicator::MIN_OP);
  controller->AllReduce(&max, &max_buf, 1, vtkCommunicator::MAX_OP);
  min = min_buf;
  max = max_buf;
#endif
=======

#ifdef TTK_ENABLE_MPI
  if(ttk::isRunningWithMPI()) {
    // if we are built with MPI and are running with MPI, we need to calculate
    // the min and max over all ranks. we do this by using MPI_Allreduce
    MPI_Allreduce(MPI_IN_PLACE, &min, 1, MPI_DOUBLE, MPI_MIN, MPI_COMM_WORLD);
    MPI_Allreduce(MPI_IN_PLACE, &max, 1, MPI_DOUBLE, MPI_MAX, MPI_COMM_WORLD);
  }
#endif

>>>>>>> 095d3e1b
  for(SimplexId i = 0; i < input->GetNumberOfTuples(); i++) {
    double value = input->GetTuple1(i);

    value = (value - min) / (max - min) + Geometry::powIntTen(-FLT_DIG);

    output->SetTuple1(i, value);
  }

  return 0;
}

int ttkScalarFieldNormalizer::RequestData(vtkInformation *ttkNotUsed(request),
                                          vtkInformationVector **inputVector,
                                          vtkInformationVector *outputVector) {

  vtkDataSet *input = vtkDataSet::GetData(inputVector[0]);
  vtkDataSet *output = vtkDataSet::GetData(outputVector);

  // get input scalar field
  vtkDataArray *inputArray = this->GetInputArrayToProcess(0, inputVector);
  if(inputArray == nullptr) {
    this->printErr("No such input scalar field");
    return 0;
  }

  vtkSmartPointer<vtkDataArray> outputArray
    = vtkSmartPointer<vtkDataArray>::Take(inputArray->NewInstance());
  outputArray->SetName(inputArray->GetName());
  outputArray->SetNumberOfComponents(1);
  outputArray->SetNumberOfTuples(inputArray->GetNumberOfTuples());

#if TTK_ENABLE_MPI
  vtkMPIController *controller = vtkMPIController::SafeDownCast(
    vtkMultiProcessController::GetGlobalController());

  int myRank = controller->GetLocalProcessId();
  int numberOfProcesses = controller->GetNumberOfProcesses();
  ttk::Timer t_mpi;
  controller->Barrier();
  if(ttk::MPIrank_ == 0) {
    t_mpi.reStart();
  }
#endif

  // calling the executing package
  normalize(inputArray, outputArray);

#if TTK_ENABLE_MPI
  controller->Barrier();
  if(ttk::MPIrank_ == 0) {
    printMsg("Computation performed using " + std::to_string(numberOfProcesses)
             + " MPI processes lasted :"
             + std::to_string(t_mpi.getElapsedTime()));
  }
#endif

  // prepare the output
  output->ShallowCopy(input);
  output->GetPointData()->AddArray(outputArray);

  return 1;
}<|MERGE_RESOLUTION|>--- conflicted
+++ resolved
@@ -69,18 +69,6 @@
       max = value;
     }
   }
-<<<<<<< HEAD
-#if TTK_ENABLE_MPI
-  vtkMPIController *controller = vtkMPIController::SafeDownCast(
-    vtkMultiProcessController::GetGlobalController());
-  double min_buf;
-  double max_buf;
-  controller->AllReduce(&min, &min_buf, 1, vtkCommunicator::MIN_OP);
-  controller->AllReduce(&max, &max_buf, 1, vtkCommunicator::MAX_OP);
-  min = min_buf;
-  max = max_buf;
-#endif
-=======
 
 #ifdef TTK_ENABLE_MPI
   if(ttk::isRunningWithMPI()) {
@@ -91,7 +79,6 @@
   }
 #endif
 
->>>>>>> 095d3e1b
   for(SimplexId i = 0; i < input->GetNumberOfTuples(); i++) {
     double value = input->GetTuple1(i);
 
