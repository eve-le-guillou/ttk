
<ServerManagerConfiguration>
  <!-- This is the server manager configuration XML. It defines the interface to
       our new filter. As a rule of thumb, try to locate the configuration for
       a filter already in ParaView (in Servers/ServerManager/Resources/*.xml)
       that matches your filter and then model your xml on it -->
  <ProxyGroup name="filters">
    <SourceProxy
      name="ttkMorseSmaleComplex"
      class="ttkMorseSmaleComplex"
      label="TTK MorseSmaleComplex">
      <Documentation
        long_help="TTK morseSmaleComplex plugin."
        short_help="TTK morseSmaleComplex plugin.">
        TTK plugin for the computation of Morse-Smale complexes.

        Morse-Smale complexes are useful topological abstractions of scalar
        fields for data segmentation, feature extraction, etc.

        Related publication:
        "Parallel Computation of 3D Morse-Smale Complexes"
        Nithin Shivashankar, Vijay Natarajan
        Proc. of EuroVis 2012.
        Computer Graphics Forum, 2012.

        Online examples:
        - https://topology-tool-kit.github.io/examples/morsePersistence/
        
        - https://topology-tool-kit.github.io/examples/morseMolecule/
        
        - https://topology-tool-kit.github.io/examples/karhunenLoveDigits64Dimensions/

        - https://topology-tool-kit.github.io/examples/persistenceClustering0/
        
        - https://topology-tool-kit.github.io/examples/1manifoldLearning/
        
        - https://topology-tool-kit.github.io/examples/imageProcessing/

        - https://topology-tool-kit.github.io/examples/morseSmaleQuadrangulation/

        - https://topology-tool-kit.github.io/examples/tectonicPuzzle/
<<<<<<< HEAD
        
        - https://topology-tool-kit.github.io/examples/1manifoldLearningCircles/
=======

        - https://topology-tool-kit.github.io/examples/2manifoldLearning/
>>>>>>> 6ed74f8f
        
      </Documentation>
      <InputProperty
        name="Input"
        command="SetInputConnection">
        <ProxyGroupDomain name="groups">
          <Group name="sources"/>
          <Group name="filters"/>
        </ProxyGroupDomain>
        <DataTypeDomain name="input_type">
          <DataType value="vtkDataSet"/>
        </DataTypeDomain>
        <InputArrayDomain name="input_scalars" number_of_components="1">
          <Property name="Input" function="FieldDataSelection" />
        </InputArrayDomain>
        <Documentation>
          Data-set to process.
          TTK assumes that the input dataset is made of only one connected component.
          If it's not the case, you can use the filter "Connectivity" (and select "Extract Largest Region").
        </Documentation>
      </InputProperty>

      <StringVectorProperty
        name="Scalar Field"
        command="SetInputArrayToProcess"
        element_types="0 0 0 0 2"
        default_values="0"
        number_of_elements="5"
        animateable="0"
        >
        <ArrayListDomain
          name="array_list"
          default_values="0">
          <RequiredProperties>
            <Property name="Input" function="Input" />
          </RequiredProperties>
        </ArrayListDomain>
        <Documentation>
          Select the scalar field to process.
        </Documentation>
      </StringVectorProperty>

      <IntVectorProperty
        name="ForceInputOffsetScalarField"
        command="SetForceInputOffsetScalarField"
        label="Force Input Offset Field"
        number_of_elements="1"
        panel_visibility="advanced"
        default_values="0">
        <BooleanDomain name="bool"/>
        <Documentation>
          Check this box to force the usage of a specific input scalar field
           as vertex offset (used to disambiguate flat plateaus).
        </Documentation>
      </IntVectorProperty>

      <StringVectorProperty
        name="Offset Field"
        command="SetInputArrayToProcess"
        element_types="0 0 0 0 2"
        default_values="1"
        number_of_elements="5"
        animateable="0"
        panel_visibility="advanced"
        >
        <ArrayListDomain
          name="array_list"
          default_values="0"
          >
          <RequiredProperties>
            <Property name="Input" function="Input" />
          </RequiredProperties>
        </ArrayListDomain>
        <Hints>
          <PropertyWidgetDecorator type="GenericDecorator"
            mode="visibility"
            property="ForceInputOffsetScalarField"
            value="1" />
        </Hints>
        <Documentation>
          Select the input offset field (to disambiguate flat plateaus).
        </Documentation>
      </StringVectorProperty>

       <IntVectorProperty name="ComputeCriticalPoints"
         label="Critical Points"
         command="SetComputeCriticalPoints"
         number_of_elements="1"
         default_values="1"
         panel_visibility="default">
         <BooleanDomain name="bool"/>
         <Documentation>
           Documentation.
         </Documentation>
       </IntVectorProperty>

       <IntVectorProperty name="ComputeAscendingSeparatrices1"
         label="Ascending 1-Separatrices"
         command="SetComputeAscendingSeparatrices1"
         number_of_elements="1"
         default_values="1"
         panel_visibility="default">
         <BooleanDomain name="bool"/>
         <Documentation>
           Documentation.
         </Documentation>
       </IntVectorProperty>

       <IntVectorProperty name="ComputeDescendingSeparatrices1"
         label="Descending 1-Separatrices"
         command="SetComputeDescendingSeparatrices1"
         number_of_elements="1"
         default_values="1"
         panel_visibility="default">
         <BooleanDomain name="bool"/>
         <Documentation>
           Documentation.
         </Documentation>
       </IntVectorProperty>

       <IntVectorProperty name="ComputeSaddleConnectors"
         label="Saddle Connectors"
         command="SetComputeSaddleConnectors"
         number_of_elements="1"
         default_values="1"
         panel_visibility="default">
         <BooleanDomain name="bool"/>
         <Documentation>
           Documentation.
         </Documentation>
       </IntVectorProperty>

       <IntVectorProperty name="ComputeAscendingSeparatrices2"
         label="Ascending 2-Separatrices"
         command="SetComputeAscendingSeparatrices2"
         number_of_elements="1"
         default_values="0"
         panel_visibility="default">
         <BooleanDomain name="bool"/>
         <Documentation>
           Documentation.
         </Documentation>
       </IntVectorProperty>

       <IntVectorProperty name="ComputeDescendingSeparatrices2"
         label="Descending 2-Separatrices"
         command="SetComputeDescendingSeparatrices2"
         number_of_elements="1"
         default_values="0"
         panel_visibility="default">
         <BooleanDomain name="bool"/>
         <Documentation>
           Documentation.
         </Documentation>
       </IntVectorProperty>

       <IntVectorProperty name="ComputeAscendingSegmentation"
         label="Ascending Segmentation"
         command="SetComputeAscendingSegmentation"
         number_of_elements="1"
         default_values="1"
         panel_visibility="default">
         <BooleanDomain name="bool"/>
         <Documentation>
           Documentation.
         </Documentation>
       </IntVectorProperty>

       <IntVectorProperty name="ComputeDescendingSegmentation"
         label="Descending Segmentation"
         command="SetComputeDescendingSegmentation"
         number_of_elements="1"
         default_values="1"
         panel_visibility="default">
         <BooleanDomain name="bool"/>
         <Documentation>
           Documentation.
         </Documentation>
       </IntVectorProperty>

       <IntVectorProperty name="ComputeFinalSegmentation"
         label="Morse-Smale Complex Segmentation"
         command="SetComputeFinalSegmentation"
         number_of_elements="1"
         default_values="1"
         panel_visibility="default">
         <BooleanDomain name="bool"/>
         <Documentation>
           Documentation.
         </Documentation>
       </IntVectorProperty>

       <IntVectorProperty name="ReturnSaddleConnectors"
         label="Return Saddle Connectors"
         command="SetReturnSaddleConnectors"
         number_of_elements="1"
         default_values="0"
         panel_visibility="advanced">
         <BooleanDomain name="bool"/>
         <Documentation>
           Return the saddle connectors.
         </Documentation>
       </IntVectorProperty>

       <DoubleVectorProperty name="SaddleConnectorsPersistenceThreshold"
         label="Saddle Connectors Persistence Threshold"
         command="SetSaddleConnectorsPersistenceThreshold"
         number_of_elements="1"
         default_values="0"
         panel_visibility="advanced">
         <DoubleRangeDomain name="range" min="0.0" max="100000.0" />
         <Hints>
          <PropertyWidgetDecorator type="GenericDecorator"
            mode="visibility"
            property="ReturnSaddleConnectors"
            value="1" />
        </Hints>
         <Documentation>
           Saddle Connectors Persistence Threshold.
         </Documentation>
       </DoubleVectorProperty>

      <!--
      <IntVectorProperty name="IterationThreshold"
        label="Iteration Threshold"
        command="SetIterationThreshold"
        number_of_elements="1"
        default_values="-1"
        panel_visibility="default">
        <IntRangeDomain name="range" min="0" max="100" />
        <Documentation>
          Number of iterations in the gradient reversal pass.
        </Documentation>
      </IntVectorProperty>-->

      ${DEBUG_WIDGETS}

      <PropertyGroup panel_widget="Line" label="Input options">
        <Property name="Scalar Field" />
        <Property name="ForceInputOffsetScalarField"/>
        <Property name="Offset Field"/>
      </PropertyGroup>

      <PropertyGroup panel_widget="Line" label="Output options">
        <Property name="ComputeCriticalPoints"/>
        <Property name="ComputeAscendingSeparatrices1"/>
        <Property name="ComputeDescendingSeparatrices1"/>
        <Property name="ComputeSaddleConnectors"/>
        <Property name="ComputeAscendingSeparatrices2"/>
        <Property name="ComputeDescendingSeparatrices2"/>
        <Property name="ComputeAscendingSegmentation"/>
        <Property name="ComputeDescendingSegmentation"/>
        <Property name="ComputeFinalSegmentation"/>
        <Property name="ReturnSaddleConnectors"/>
        <Property name="SaddleConnectorsPersistenceThreshold"/>
      </PropertyGroup>

      <OutputPort name="Critical Points" index="0" id="port0"/>
      <OutputPort name="1-Separatrices" index="1" id="port1"/>
      <OutputPort name="2-Separatrices" index="2" id="port2"/>
      <OutputPort name="Segmentation" index="3" id="port3"/>

      <Hints>
        <ShowInMenu category="TTK - Scalar Data" />
      </Hints>
    </SourceProxy>
  </ProxyGroup>
</ServerManagerConfiguration><|MERGE_RESOLUTION|>--- conflicted
+++ resolved
@@ -24,28 +24,35 @@
         Computer Graphics Forum, 2012.
 
         Online examples:
+        
+        - https://topology-tool-kit.github.io/examples/1manifoldLearning/
+        
+        - https://topology-tool-kit.github.io/examples/1manifoldLearningCircles/
+
+        - https://topology-tool-kit.github.io/examples/2manifoldLearning/
+        
+        - https://topology-tool-kit.github.io/examples/imageProcessing/
+        
+        - https://topology-tool-kit.github.io/examples/karhunenLoveDigits64Dimensions/
+        
+        - https://topology-tool-kit.github.io/examples/morseMolecule/
+        
         - https://topology-tool-kit.github.io/examples/morsePersistence/
         
-        - https://topology-tool-kit.github.io/examples/morseMolecule/
-        
-        - https://topology-tool-kit.github.io/examples/karhunenLoveDigits64Dimensions/
+        - https://topology-tool-kit.github.io/examples/morseSmaleQuadrangulation/
 
         - https://topology-tool-kit.github.io/examples/persistenceClustering0/
         
-        - https://topology-tool-kit.github.io/examples/1manifoldLearning/
-        
-        - https://topology-tool-kit.github.io/examples/imageProcessing/
-
-        - https://topology-tool-kit.github.io/examples/morseSmaleQuadrangulation/
+        - https://topology-tool-kit.github.io/examples/persistenceClustering1/
+        
+        - https://topology-tool-kit.github.io/examples/persistenceClustering2/
+        
+        - https://topology-tool-kit.github.io/examples/persistenceClustering3/
+        
+        - https://topology-tool-kit.github.io/examples/persistenceClustering4/
 
         - https://topology-tool-kit.github.io/examples/tectonicPuzzle/
-<<<<<<< HEAD
-        
-        - https://topology-tool-kit.github.io/examples/1manifoldLearningCircles/
-=======
-
-        - https://topology-tool-kit.github.io/examples/2manifoldLearning/
->>>>>>> 6ed74f8f
+        
         
       </Documentation>
       <InputProperty
