--- conflicted
+++ resolved
@@ -74,11 +74,7 @@
 
   - task: Cache@2
     inputs:
-<<<<<<< HEAD
-      key: VTK | $(Agent.OS) | "$(VTKVersion)" | "v-11-15-20"
-=======
       key: VTK | $(Agent.OS) | "$(VTKVersion)" | "v-11-16-20"
->>>>>>> b98ddd96
       path: $(Build.ArtifactStagingDirectory)/vtk-install
       cacheHitVar: CACHE_RESTORED
     displayName: Cache VTK build
